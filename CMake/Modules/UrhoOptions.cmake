#
# Copyright (c) 2008-2017 the Urho3D project.
#
# Permission is hereby granted, free of charge, to any person obtaining a copy
# of this software and associated documentation files (the "Software"), to deal
# in the Software without restriction, including without limitation the rights
# to use, copy, modify, merge, publish, distribute, sublicense, and/or sell
# copies of the Software, and to permit persons to whom the Software is
# furnished to do so, subject to the following conditions:
#
# The above copyright notice and this permission notice shall be included in
# all copies or substantial portions of the Software.
#
# THE SOFTWARE IS PROVIDED "AS IS", WITHOUT WARRANTY OF ANY KIND, EXPRESS OR
# IMPLIED, INCLUDING BUT NOT LIMITED TO THE WARRANTIES OF MERCHANTABILITY,
# FITNESS FOR A PARTICULAR PURPOSE AND NONINFRINGEMENT. IN NO EVENT SHALL THE
# AUTHORS OR COPYRIGHT HOLDERS BE LIABLE FOR ANY CLAIM, DAMAGES OR OTHER
# LIABILITY, WHETHER IN AN ACTION OF CONTRACT, TORT OR OTHERWISE, ARISING FROM,
# OUT OF OR IN CONNECTION WITH THE SOFTWARE OR THE USE OR OTHER DEALINGS IN
# THE SOFTWARE.
#

# Source environment
if ("${CMAKE_HOST_SYSTEM_NAME}" STREQUAL "Windows")
    execute_process(COMMAND cmd /c set OUTPUT_VARIABLE ENVIRONMENT)
else ()
    execute_process(COMMAND env OUTPUT_VARIABLE ENVIRONMENT)
endif ()
string(REGEX REPLACE "=[^\n]*\n?" ";" ENVIRONMENT "${ENVIRONMENT}")
set(IMPORT_URHO3D_VARIABLES_FROM_ENV BUILD_SHARED_LIBS SWIG_EXECUTABLE SWIG_DIR)
foreach(key ${ENVIRONMENT})
    list (FIND IMPORT_URHO3D_VARIABLES_FROM_ENV ${key} _index)
    if ("${key}" MATCHES "^(URHO3D_|CMAKE_|ANDROID_).+" OR ${_index} GREATER -1)
        if (NOT DEFINED ${key})
            set (${key} $ENV{${key}} CACHE STRING "" FORCE)
        endif ()
    endif ()
endforeach()

# https://cmake.org/cmake/help/v3.18/policy/CMP0077.html
# Note that cmake_minimum_required() + project() resets policies, so dependencies using lower CMake version would not
# properly accept options before we add_subdirectory() them without setting this policy to NEW __in their build script__.
if (POLICY CMP0077)
    cmake_policy(SET CMP0077 NEW)
    set(CMAKE_POLICY_DEFAULT_CMP0077 NEW)
endif ()

foreach (feature ${URHO3D_FEATURES})
    set (URHO3D_${feature} ON)
endforeach()

include(CMakeDependentOption)

# Set platform and compiler variables
if (CMAKE_SYSTEM_NAME STREQUAL "Linux")
    set (LINUX ON)
elseif (CMAKE_SYSTEM_NAME STREQUAL "WindowsStore")
    set (UWP ON)
elseif (APPLE AND NOT IOS)
    set (MACOS ON)
endif ()

if (ANDROID OR IOS)
    set (MOBILE ON)
endif ()

if (APPLE OR CMAKE_SYSTEM_NAME MATCHES "Darwin")
    set (APPLE ON)
endif ()

# Even though UWP can run on desktop, we do not treat it as a desktop platform, because it behaves more like a mobile app.
if ((WIN32 OR LINUX OR MACOS) AND NOT EMSCRIPTEN AND NOT MOBILE AND NOT UWP)
    set (DESKTOP ON)
endif ()

if (CMAKE_CXX_COMPILER_ID STREQUAL "Clang")
    set (CLANG ON)
    set (GNU ON)
elseif (CMAKE_CXX_COMPILER_ID STREQUAL "GNU")
    set (GCC ON)
    set (GNU ON)
endif()

if (CMAKE_HOST_SYSTEM_NAME STREQUAL "Linux")
    set (HOST_LINUX ON)
elseif (CMAKE_HOST_SYSTEM_NAME STREQUAL "Windows")
    set (HOST_WIN32 ON)
elseif (CMAKE_HOST_SYSTEM_NAME STREQUAL "Darwin")
    set (HOST_MACOS ON)
endif ()

# Determine build arch
string(TOLOWER "${CMAKE_GENERATOR_PLATFORM}" CMAKE_GENERATOR_PLATFORM)
set(URHO3D_PLATFORM "${CMAKE_GENERATOR_PLATFORM}")
if (CMAKE_SIZEOF_VOID_P MATCHES 8)
    set(URHO3D_64BIT ON)
else ()
    set(URHO3D_64BIT OFF)
endif ()

# TODO: Arm support.
# NOTE: URHO3D_PLATFORM is only used in .csproj
if (NOT URHO3D_PLATFORM)
    if (URHO3D_64BIT)
        set (URHO3D_PLATFORM x64)
    else ()
        set (URHO3D_PLATFORM x86)
    endif ()
endif ()
if (URHO3D_PLATFORM STREQUAL "win32")
    set (URHO3D_PLATFORM x86)
endif ()

# Build properties
option(BUILD_SHARED_LIBS                        "Build engine as shared library."       ON)
option(URHO3D_ENABLE_ALL                        "Enable (almost) all engine features."  ON)
option(URHO3D_STATIC_RUNTIME                    "Link to static runtime"               OFF)
if (${CMAKE_VERSION} VERSION_GREATER_EQUAL 3.16)
    option(URHO3D_PCH                           "Enable precompiled header"                              ON)
else ()
    set (URHO3D_PCH OFF)
endif ()

if (UWP)
    set (URHO3D_SSE OFF)
else ()
    set (URHO3D_SSE           SSE2 CACHE STRING "Enable SSE instructions")
endif ()

# Determine SSE support.
if (URHO3D_SSE)
    if (DESKTOP)
        string (TOLOWER "${URHO3D_SSE}" URHO3D_SSE)
        if (MSVC)
            list (APPEND VALID_SSE_OPTIONS sse sse2 avx avx2)
        else ()
            list (APPEND VALID_SSE_OPTIONS sse sse2 sse3 sse4 sse4a sse4.1 sse4.2 avx avx2)
        endif ()
        list (FIND VALID_SSE_OPTIONS "${URHO3D_SSE}" SSE_INDEX)
        if (SSE_INDEX EQUAL -1)
            set (URHO3D_SSE sse2)
        endif ()
        if (MSVC)
            string (TOUPPER "${URHO3D_SSE}" URHO3D_SSE)
        endif ()
    else ()
        set (URHO3D_SSE OFF)
    endif ()
endif ()

# Our version of cmake_dependent_option, but with a twist. When "FORCE_OFF" is not specified, option value is set to
# "VALUE" or "VALUE_OFF" depending on whether "DEPENDS" evaluates to true or false, unless user set a custom value. If
# custom value was set and "DEPENDS" changed - "OPTION" value will not be modified.
function (rbfx_dependent_option OPTION DOCSTRING VALUE DEPENDS VALUE_OFF)
    cmake_parse_arguments(ARG "FORCE_OFF" "" "" ${ARGN})
    if (ARG_FORCE_OFF)
        cmake_dependent_option(${OPTION} "${DOCSTRING}" ${VALUE} "${${DEPENDS}}" ${VALUE_OFF})
    else ()
        if (${DEPENDS})
            set (set_value ${VALUE})
        else ()
            set (set_value ${VALUE_OFF})
        endif ()
        if (${DEPENDS} AND ("${${OPTION}}" STREQUAL "${VALUE_OFF}"))
            set (force FORCE)
            set (set_value ${VALUE})
        elseif (NOT ${DEPENDS} AND ("${${OPTION}}" STREQUAL "${VALUE}"))
            set (VALUE "${VALUE_OFF}")
            set (force FORCE)
        endif()
        set (${OPTION} "${set_value}" CACHE STRING ${DOCSTRING} ${force})
    endif()
endfunction ()

# Subsystems
cmake_dependent_option(URHO3D_GLOW               "Lightmapping subsystem enabled"                        ${URHO3D_ENABLE_ALL} "DESKTOP;NOT MINGW"             OFF)
option                (URHO3D_IK                 "Inverse kinematics subsystem enabled"                  ${URHO3D_ENABLE_ALL})
option                (URHO3D_LOGGING            "Enable logging subsystem"                              ${URHO3D_ENABLE_ALL})
option                (URHO3D_NAVIGATION         "Navigation subsystem enabled"                          ${URHO3D_ENABLE_ALL})
cmake_dependent_option(URHO3D_NETWORK            "Networking subsystem enabled"                          ${URHO3D_ENABLE_ALL} "NOT EMSCRIPTEN"                       OFF)
option                (URHO3D_PHYSICS            "Physics subsystem enabled"                             ${URHO3D_ENABLE_ALL})
cmake_dependent_option(URHO3D_PROFILING          "Profiler support enabled"                              ${URHO3D_ENABLE_ALL} "NOT EMSCRIPTEN;NOT MINGW;NOT UWP"     OFF)
cmake_dependent_option(URHO3D_PROFILING_FALLBACK "Profiler uses low-precision timer"                     OFF                  "URHO3D_PROFILING"              OFF)
cmake_dependent_option(URHO3D_PROFILING_SYSTRACE "Profiler systrace support enabled"                     OFF                  "URHO3D_PROFILING"              OFF)
option                (URHO3D_SYSTEMUI           "Build SystemUI subsystem"                              ${URHO3D_ENABLE_ALL})
option                (URHO3D_URHO2D             "2D subsystem enabled"                                  ${URHO3D_ENABLE_ALL})
option                (URHO3D_PHYSICS2D          "2D physics subsystem enabled"                          ${URHO3D_ENABLE_ALL})
option                (URHO3D_RMLUI              "HTML subset UIs via RmlUI middleware"                  ${URHO3D_ENABLE_ALL})
option                (URHO3D_PARTICLE_GRAPH     "Particle Graph Effects"                                ${URHO3D_ENABLE_ALL})
option                (URHO3D_ACTIONS            "Tweening actions"                                      ${URHO3D_ENABLE_ALL})
option                (URHO3D_SHADER_TRANSLATOR  "Enable shader translation from universal GLSL shaders to other GAPI via glslang and SPIRV-Cross" ${URHO3D_ENABLE_ALL})
option                (URHO3D_SHADER_OPTIMIZER   "Enable shader optimization via SPIRV-Tools"            ${URHO3D_ENABLE_ALL})

# Features
cmake_dependent_option(URHO3D_CSHARP             "Enable C# support"                                     OFF                  "BUILD_SHARED_LIBS;NOT MINGW"   OFF)
# Valid values at https://docs.microsoft.com/en-us/dotnet/standard/frameworks
# At the moment only netstandard2.1 supported
set(URHO3D_NETFX netstandard2.1 CACHE STRING "TargetFramework value for .NET libraries")
set_property(CACHE URHO3D_NETFX PROPERTY STRINGS netstandard2.1)
set(URHO3D_NETFX_RUNTIME_VERSION OFF CACHE STRING "Version of runtime to use.")
option                (URHO3D_DEBUG_ASSERT       "Enable Urho3D assert macros"                           ${URHO3D_ENABLE_ALL}                                    )
cmake_dependent_option(URHO3D_FILEWATCHER        "Watch filesystem for resource changes"                 ${URHO3D_ENABLE_ALL} "URHO3D_THREADING;NOT UWP"      OFF)
option                (URHO3D_HASH_DEBUG         "Enable StringHash name debugging"                      ${URHO3D_ENABLE_ALL}                                    )
option                (URHO3D_MONOLITHIC_HEADER  "Create Urho3DAll.h which includes all engine headers." OFF                                                     )
cmake_dependent_option(URHO3D_MINIDUMPS          "Enable writing minidumps on crash"                     ${URHO3D_ENABLE_ALL} "MSVC;NOT UWP"                  OFF)
cmake_dependent_option(URHO3D_PLUGINS            "Enable plugins"                                        ${URHO3D_ENABLE_ALL} "NOT EMSCRIPTEN;NOT UWP"               OFF)
cmake_dependent_option(URHO3D_THREADING          "Enable multithreading"                                 ${URHO3D_ENABLE_ALL} "NOT EMSCRIPTEN"                       OFF)
option                (URHO3D_WEBP               "WebP support enabled"                                  ${URHO3D_ENABLE_ALL}                                    )
cmake_dependent_option(URHO3D_TESTING            "Enable unit tests"                                     OFF                  "NOT EMSCRIPTEN;NOT MOBILE;NOT UWP"    OFF)
option                (URHO3D_PACKAGING          "Enable *.pak file creation"                            OFF                                                     )
# Web
cmake_dependent_option(EMSCRIPTEN_WASM           "Use wasm instead of asm.js"                            ON                   "EMSCRIPTEN"                           OFF)
set(EMSCRIPTEN_TOTAL_MEMORY 128 CACHE STRING  "Memory limit in megabytes. Set to 0 for dynamic growth. Must be multiple of 64KB.")

# Graphics configuration
option                (URHO3D_DEBUG_GRAPHICS     "Enable debug checks in renderer"                       OFF)
option                (URHO3D_GRAPHICS_NO_GL     "Disable OpenGL backend in renderer"                    OFF)
option                (URHO3D_GRAPHICS_NO_D3D11  "Disable Direct3D11 backend in renderer"                OFF)
option                (URHO3D_GRAPHICS_NO_D3D12  "Disable Direct3D12 backend in renderer"                OFF)
option                (URHO3D_GRAPHICS_NO_VULKAN "Disable Vulkan backend in renderer"                    OFF)

# Misc
rbfx_dependent_option(URHO3D_PLUGIN_LIST "List of plugins to be statically linked with Editor and Player executables" "103_GamePlugin;113_InputLogger" URHO3D_SAMPLES "")
option               (URHO3D_PARALLEL_BUILD     "MSVC-only: enable parallel builds. A bool or a number of processors to use." ON)

option(URHO3D_PLAYER                            "Build player application"                              ${URHO3D_ENABLE_ALL})
cmake_dependent_option(URHO3D_EDITOR            "Build editor application"                              ${URHO3D_ENABLE_ALL} "DESKTOP"                       OFF)
cmake_dependent_option(URHO3D_EXTRAS            "Build extra tools"                                     ${URHO3D_ENABLE_ALL} "NOT EMSCRIPTEN;NOT MOBILE;NOT UWP"    OFF)
cmake_dependent_option(URHO3D_TOOLS             "Tools enabled. Bool or a list of tool target names."   ${URHO3D_ENABLE_ALL} "DESKTOP"                       OFF)
option(URHO3D_SAMPLES                           "Build samples"                                         OFF)
cmake_dependent_option(URHO3D_MERGE_STATIC_LIBS "Merge third party dependency libs to Urho3D.a"         OFF "NOT BUILD_SHARED_LIBS"                          OFF)
option(URHO3D_NO_EDITOR_PLAYER_EXE              "Do not build editor or player executables."            OFF)
option(URHO3D_SSL                               "Enable OpenSSL support"                                OFF)

if (WIN32)
    option(URHO3D_WIN32_CONSOLE "Show log messages in win32 console"                     OFF)
endif ()

if (URHO3D_CSHARP)
    set (URHO3D_MONOLITHIC_HEADER ON)   # Used by wrapper code
endif ()

# Implicit configuration
if (ANDROID OR EMSCRIPTEN OR IOS)
    set (URHO3D_SSE OFF)
<<<<<<< HEAD
elseif ((URHO3D_TOOLS OR URHO3D_EDITOR) AND NOT MINI_URHO)
=======
    if (NOT URHO3D_GLES3)
        set (URHO3D_SYSTEMUI OFF)
    endif ()
elseif ((URHO3D_TOOLS OR URHO3D_EDITOR))
>>>>>>> 4e4e258a
    set (URHO3D_SYSTEMUI ON)
    set (URHO3D_FILEWATCHER ON)
    set (URHO3D_LOGGING ON)
    set (URHO3D_HASH_DEBUG ON)
endif ()

if (EMSCRIPTEN)
    if (URHO3D_CSHARP)
        message(WARNING "C# is not supported in this configuration.")
        set (URHO3D_CSHARP OFF)
    endif ()
    if (BUILD_SHARED_LIBS)
        set (BUILD_SHARED_LIBS OFF)
        message(WARNING "Shared builds unsupported when compiling with emscripten")     # For now.
    endif ()
    if (NOT URHO3D_PACKAGING)
        # Web builds do not function without data packaging.
        set (URHO3D_PACKAGING ON)
    endif ()
endif ()

if (ANDROID)
    set (SDL_CPUINFO ON)
endif ()

# At the end because it depends on URHO3D_SYSTEMUI which is may be off, but implicitly enabled if URHO3D_TOOLS is enabled.
cmake_dependent_option(URHO3D_SYSTEMUI_VIEWPORTS "Use native viewports in supported applications" ON "URHO3D_SYSTEMUI" OFF)<|MERGE_RESOLUTION|>--- conflicted
+++ resolved
@@ -243,14 +243,7 @@
 # Implicit configuration
 if (ANDROID OR EMSCRIPTEN OR IOS)
     set (URHO3D_SSE OFF)
-<<<<<<< HEAD
-elseif ((URHO3D_TOOLS OR URHO3D_EDITOR) AND NOT MINI_URHO)
-=======
-    if (NOT URHO3D_GLES3)
-        set (URHO3D_SYSTEMUI OFF)
-    endif ()
-elseif ((URHO3D_TOOLS OR URHO3D_EDITOR))
->>>>>>> 4e4e258a
+elseif (URHO3D_TOOLS OR URHO3D_EDITOR)
     set (URHO3D_SYSTEMUI ON)
     set (URHO3D_FILEWATCHER ON)
     set (URHO3D_LOGGING ON)
