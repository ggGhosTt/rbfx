<<<<<<< HEAD
<elements>
    <element type="BorderImage" >
        <attribute name="Texture" value="Texture2D;Textures/UI.png" />
        <attribute name="Blend Mode" value="alpha" />
    </element>
    <element type="Button" style="BorderImage">
        <attribute name="Image Rect" value="16 0 32 16" />
        <attribute name="Border" value="4 4 4 4" />
        <attribute name="Pressed Image Offset" value="16 0" />
        <attribute name="Hover Image Offset" value="0 16" />
        <attribute name="Pressed Child Offset" value="-1 1" />
    </element>
    <element type="ToggledButton" style="Button" auto="false">
        <attribute name="Image Rect" value="160 64 176 80" />
    </element>
    <element type="CheckBox" style="BorderImage">
        <attribute name="Min Size" value="16 16" />
        <attribute name="Max Size" value="16 16" />
        <attribute name="Image Rect" value="80 0 96 16" />
        <attribute name="Border" value="4 4 4 4" />
        <attribute name="Checked Image Offset" value="16 0" />
        <attribute name="Hover Image Offset" value="0 16" />
    </element>
    <element type="CloseButton" style="Button" auto="false">    <!-- non-auto style is shown explicitly in the Editor's style drop down list for user selection -->
        <attribute name="Min Size" value="16 16" />
        <attribute name="Max Size" value="16 16" />
        <attribute name="Image Rect" value="144 0 160 16" />
        <attribute name="Focus Mode" value="NotFocusable" />
    </element>
    <element type="Cursor">
        <attribute name="Shapes">
            <variant type="VariantVector" >
                <variant type="String" value="Normal" />
                <variant type="ResourceRef" value="Image;Textures/UI.png" />
                <variant type="IntRect" value="0 0 12 24" />
                <variant type="IntVector2" value="0 0" />
            </variant>
            <variant type="VariantVector" >
                <variant type="String" value="ResizeVertical" />
                <variant type="ResourceRef" value="Image;Textures/UI.png" />
                <variant type="IntRect" value="0 64 20 84" />
                <variant type="IntVector2" value="9 9" />
            </variant>
            <variant type="VariantVector" >
                <variant type="String" value="ResizeDiagonalTopRight" />
                <variant type="ResourceRef" value="Image;Textures/UI.png" />
                <variant type="IntRect" value="20 64 40 84" />
                <variant type="IntVector2" value="9 9" />
            </variant>
            <variant type="VariantVector" >
                <variant type="String" value="ResizeHorizontal" />
                <variant type="ResourceRef" value="Image;Textures/UI.png" />
                <variant type="IntRect" value="40 64 60 84" />
                <variant type="IntVector2" value="9 9" />
            </variant>
            <variant type="VariantVector" >
                <variant type="String" value="ResizeDiagonalTopLeft" />
                <variant type="ResourceRef" value="Image;Textures/UI.png" />
                <variant type="IntRect" value="60 64 80 84" />
                <variant type="IntVector2" value="9 9" />
            </variant>
            <variant type="VariantVector" >
                <variant type="String" value="RejectDrop" />
                <variant type="ResourceRef" value="Image;Textures/UI.png" />
                <variant type="IntRect" value="80 64 100 84" />
                <variant type="IntVector2" value="9 9" />
            </variant>
            <variant type="VariantVector" >
                <variant type="String" value="AcceptDrop" />
                <variant type="ResourceRef" value="Image;Textures/UI.png" />
                <variant type="IntRect" value="100 64 128 90" />
                <variant type="IntVector2" value="0 0" />
            </variant>
            <variant type="VariantVector" >
                <variant type="String" value="Busy" />
                <variant type="ResourceRef" value="Image;Textures/UI.png" />
                <variant type="IntRect" value="128 64 148 85" />
                <variant type="IntVector2" value="9 9" />
            </variant>
        </attribute>
    </element>
    <element type="DropDownList" style="BorderImage">
        <attribute name="Image Rect" value="16 0 32 16" />
        <attribute name="Border" value="4 4 4 4" />
        <attribute name="Pressed Image Offset" value="16 0" />
        <attribute name="Hover Image Offset" value="0 16" />
        <attribute name="Pressed Child Offset" value="-1 1" />
        <attribute name="Layout Mode" value="Horizontal" />
        <attribute name="Layout Border" value="4 1 4 1" />
        <element internal="true">
            <element type="Text" internal="true" />
        </element>
        <element type="Window" internal="true" popup="true">
            <attribute name="Layout Border" value="2 4 2 4" />
            <element type="ListView" internal="true">
                <attribute name="Highlight Mode" value="Always" />
                <element type="BorderImage" internal="true">    <!-- Override scroll panel attributes from default ListView -->
                    <attribute name="Opacity" value="0" />
                    <attribute name="Clip Border" value="2 0 2 0" />
                </element>
            </element>
        </element>
    </element>
    <element type="LineEdit" style="BorderImage">
        <attribute name="Border" value="4 4 4 4" />
        <attribute name="Image Rect" value="64 0 80 16" />
        <attribute name="Hover Image Offset" value="0 16" />    <!-- Background color of the hover image IS the hover color of LineEdit -->
        <element type="Text" internal="true">
            <attribute name="Color" value="0.9 1 0.9 1" />
            <attribute name="Selection Color" value="0.3 0.4 0.32 1" />
            <attribute name="Vert Alignment" value="Center" />
        </element>
        <element type="BorderImage" internal="true">
            <attribute name="Size" value="4 16" />
            <attribute name="Priority" value="1" />
            <attribute name="Image Rect" value="12 0 16 16" />
            <attribute name="Vert Alignment" value="Center" />
        </element>
    </element>
    <element type="ListView" style="ScrollView">  <!-- Shortcut to copy all the styles from ScrollView -->
        <element type="BorderImage" internal="true">
            <element internal="true">
                <attribute name="Layout Mode" value="Vertical" />
            </element>
        </element>
    </element>
    <element type="HierarchyListView" style="ListView" auto="false">
        <attribute name="Hierarchy Mode" value="true" />
        <attribute name="Base Indent" value="1" />  <!-- Allocate space for overlay icon at the first level -->
        <element type="BorderImage" internal="true">
            <element type="HierarchyContainer" internal="true">
                <attribute name="Layout Mode" value="Vertical" />
            </element>
        </element>
    </element>
    <element type="HierarchyListViewOverlay" style="BorderImage">
        <attribute name="Min Size" value="16 16" />
        <attribute name="Max Size" value="16 16" />
        <attribute name="Image Rect" value="176 0 192 16" />
        <attribute name="Checked Image Offset" value="16 0" />
        <attribute name="Hover Image Offset" value="0 16" />
    </element>
    <element type="Menu" style="BorderImage">
        <attribute name="Image Rect" value="112 0 128 16" />
        <attribute name="Border" value="4 4 4 4" />
        <attribute name="Pressed Image Offset" value="16 0" />
        <attribute name="Hover Image Offset" value="0 16" />
    </element>
    <element type="ScrollBar">
        <attribute name="Min Size" value="16 16" />
        <attribute name="Left Image Rect" value="32 32 48 48" />
        <attribute name="Up Image Rect" value="0 32 16 48" />
        <attribute name="Right Image Rect" value="48 32 64 48" />
        <attribute name="Down Image Rect" value="16 32 32 48" />
        <element type="Button" internal="true">
            <attribute name="Size" value="16 16" />
            <attribute name="Border" value="4 4 4 4" />
            <attribute name="Pressed Image Offset" value="64 0" />
            <attribute name="Hover Image Offset" value="0 16" />
        </element>
        <element type="Slider" internal="true">
            <attribute name="Size" value="16 16" />
        </element>
        <element type="Button" internal="true">
            <attribute name="Size" value="16 16" />
            <attribute name="Border" value="4 4 4 4" />
            <attribute name="Pressed Image Offset" value="64 0" />
            <attribute name="Hover Image Offset" value="0 16" />
        </element>
    </element>
    <element type="ScrollView">
        <element type="ScrollBar" internal="true">
            <attribute name="Size" value="0 16" />
        </element>
        <element type="ScrollBar" internal="true">
            <attribute name="Size" value="16 0" />
        </element>
        <element type="BorderImage" internal="true">
            <attribute name="Image Rect" value="48 0 64 16" />
            <attribute name="Border" value="4 4 4 4" />
            <attribute name="Hover Image Offset" value="16 16" />
            <attribute name="Clip Border" value="2 2 2 2" />
        </element>
    </element>
    <element type="ProgressBar" style="BorderImage">
        <attribute name="Size" value="16 16" />
        <attribute name="Image Rect" value="48 0 64 16" />
        <attribute name="Border" value="4 4 4 4" />
        <element type="BorderImage" internal="true">
            <attribute name="Image Rect" value="16 0 32 16" />
            <attribute name="Border" value="4 4 4 4" />
            <attribute name="Hover Image Offset" value="0 16" />
        </element>
    </element>
    <element type="Slider" style="BorderImage">
        <attribute name="Size" value="16 16" />
        <attribute name="Image Rect" value="48 0 64 16" />
        <attribute name="Border" value="4 4 4 4" />
        <element type="BorderImage" internal="true">
            <attribute name="Image Rect" value="16 0 32 16" />
            <attribute name="Border" value="4 4 4 4" />
            <attribute name="Hover Image Offset" value="0 16" />
        </element>
    </element>
    <element type="Window" style="BorderImage">
        <attribute name="Image Rect" value="48 0 64 16" />
        <attribute name="Border" value="4 4 4 4" />
        <attribute name="Resize Border" value="8 8 8 8" />
    </element>
    <element type="DialogWindow" style="Window" auto="false">
        <attribute name="Is Movable" value="true" />
        <attribute name="Modal Shade Color" value="0.04 0.07 0.03 0.23" />
        <attribute name="Modal Frame Color" value="0.4 0.7 0.3 0.7" />
        <attribute name="Modal Frame Size" value="2 2" />
    </element>
    <element type="ListRow">
        <attribute name="Min Size" value="0 17" />
        <attribute name="Max Size" value="2147483647 17" />
        <attribute name="Layout Mode" value="Horizontal" />
    </element>
    <element type="PanelView" style="ListView" auto="false">    <!-- todo: rename this to PanelListView -->
        <element type="BorderImage" internal="true">
            <attribute name="Image Rect" value="48 16 64 32" />
            <attribute name="Hover Image Offset" value="80 32" />
            <element internal="true">
                <attribute name="Layout Spacing" value="4" />
                <attribute name="Layout Border" value="4 4 4 4" />
            </element>
        </element>
    </element>
    <element type="Panel" auto="false">
        <attribute name="Layout Mode" value="Vertical" />
        <attribute name="Layout Spacing" value="4" />
    </element>
    <element type="HorizontalPanel" auto="false">
        <attribute name="Layout Mode" value="Horizontal" />
        <attribute name="Layout Spacing" value="4" />
    </element>
    <element type="Text">
        <attribute name="Font" value="Font;Fonts/Anonymous Pro.ttf" />
        <attribute name="Font Size" value="11" />
        <attribute name="Color" value="0.85 0.85 0.85" />
    </element>
    <element type="DebugHudText" style="Text" auto="false">
        <attribute name="Text Effect" value="Shadow" />
    </element>
    <element type="ConsoleBackground" auto="false">
        <attribute name="Color" value="0.15 0.15 0.15 0.8" />
        <attribute name="Layout Border" value="4 4 4 4" />
    </element>
    <element type="ConsoleText" style="Text" auto="false">
        <attribute name="Hover Color" value="0.3 0.4 0.32 1" />
        <attribute name="Selection Color" value="0.23 0.3 0.27 1" />
    </element>
    <element type="ConsoleTraceText" style="ConsoleText" auto="false">
        <attribute name="Color" value="0.85 0.85 0.6 1" />
    </element>
    <element type="ConsoleDebugText" style="ConsoleText" auto="false">
        <attribute name="Color" value="1 0.6 0 1" />
    </element>
    <element type="ConsoleInfoText" style="ConsoleText" auto="false">
        <attribute name="Color" value="0.85 0.85 0.85" />
    </element>
    <element type="ConsoleWarningText" style="ConsoleText" auto="false">
        <attribute name="Color" value="1 1 0 1" />
    </element>
    <element type="ConsoleErrorText" style="ConsoleText" auto="false">
        <attribute name="Color" value="1 0 0 1" />
    </element>
    <element type="ConsoleLineEdit" style="LineEdit" auto="false">
        <attribute name="Min Size" value="0 17" />
        <attribute name="Max Size" value="2147483647 17" />
        <element type="Text" internal="true">
            <attribute name="Selection Color" value="0.3 0.4 0.32 1" />
        </element>
    </element>
    <element type="FileSelector" style="DialogWindow" auto="false">
        <attribute name="Size" value="400 300" />
        <attribute name="Is Resizable" value="true" />
        <attribute name="Resize Border" value="6 6 6 6" />
        <attribute name="Layout Mode" value="vertical" />
        <attribute name="Layout Spacing" value="4" />
        <attribute name="Layout Border" value="6 6 6 6" />
    </element>
    <element type="FileSelectorButton" style="Button" auto="false">
        <attribute name="Min Size" value="80 17" />
        <attribute name="Max Size" value="80 17" />
    </element>
    <element type="FileSelectorButtonText" style="Text" auto="false" />
    <element type="FileSelectorListView" style="ListView" auto="false">
        <attribute name="Highlight Mode" value="Always" />
    </element>
    <element type="FileSelectorLineEdit" style="LineEdit" auto="false">
        <attribute name="Min Size" value="0 17" />
        <attribute name="Max Size" value="2147483647 17" />
    </element>
    <element type="FileSelectorFilterList" style="DropDownList" auto="false">
        <attribute name="Min Size" value="64 17" />
        <attribute name="Max Size" value="64 17" />
        <attribute name="Resize Popup" value="true" />
    </element>
    <element type="FileSelectorFilterText" style="Text" auto="false">
        <attribute name="Is Enabled" value="true" />
        <attribute name="Selection Color" value="0.23 0.3 0.27 1" />
        <attribute name="Hover Color" value="0.3 0.4 0.32 1" />
    </element>
    <element type="FileSelectorLayout" auto="false">
        <attribute name="Min Size" value="0 17" />
        <attribute name="Max Size" value="2147483647 17" />
        <attribute name="Layout Spacing" value="4" />
    </element>
    <element type="FileSelectorListText" style="Text" auto="false">
        <attribute name="Hover Color" value="0.3 0.4 0.32 1" />
        <attribute name="Selection Color" value="0.23 0.3 0.27 1" />
    </element>
    <element type="FileSelectorTitleText" style="Text" auto="false" />
    <element type="EditorDivider" style="BorderImage" auto="false">
        <attribute name="Image Rect" value="144 32 160 43" />
        <attribute name="Border" value="4 4 4 4" />
        <attribute name="Min Size" value="0 11" />
        <attribute name="Max Size" value="2147483647 11" />
    </element>
    <element type="EditorVerticalDivider" style="BorderImage" auto="false">
        <attribute name="Image Rect" value="144 48 155 64" />
        <attribute name="Border" value="4 4 4 4" />
        <attribute name="Min Size" value="11 0" />
        <attribute name="Max Size" value="11 2147483647" />
    </element>
    <element type="EditorDragSlider" style="BorderImage">
	    <attribute name="Image Rect" value="240 64 256 80" />
    </element>
    <element type="EditorSeparator" auto="false">
        <attribute name="Min Size" value="0 2" />
        <attribute name="Max Size" value="2147483647 2" />
    </element>
    <element type="EditorMenuBar" style="BorderImage" auto="false">
        <attribute name="Image Rect" value="112 0 128 16" />
        <attribute name="Border" value="4 4 4 4" />
    </element>
    <element type="EditorMenuText" style="Text" auto="false" />
    <element type="EditorAttributeText" auto="false">
        <attribute name="Font" value="Font;Fonts/Anonymous Pro.ttf" />
        <attribute name="Font Size" value="9" />
    </element>
    <element type="EditorEnumAttributeText" style="EditorAttributeText" auto="false">
        <attribute name="Is Enabled" value="true" />
        <attribute name="Selection Color" value="0.23 0.3 0.27 1" />
        <attribute name="Hover Color" value="0.3 0.4 0.32 1" />
    </element>
    <element type="EditorToolBar" style="BorderImage">
        <attribute name="Image Rect" value="48 0 64 16" />
        <attribute name="Border" value="4 4 4 4" />
    </element>
    <element type="ToolBarButton" style="Button">
        <attribute name="Min Size" value="34 34" />
        <attribute name="Max Size" value="34 34" />
        <attribute name="Layout Mode" value="Horizontal" />
        <attribute name="Layout Border" value="2 2 2 2" />
        <attribute name="Focus Mode" value="NotFocusable" />
    </element>
    <element type="ToolBarToggle" style="CheckBox">
        <attribute name="Min Size" value="34 34" />
        <attribute name="Max Size" value="34 34" />
        <attribute name="Image Rect" value="208 0 224 16" />
        <attribute name="Layout Mode" value="Horizontal" />
        <attribute name="Layout Border" value="2 2 2 2" />
        <attribute name="Focus Mode" value="NotFocusable" />
    </element>
    <element type="ToolBarToggleGroupLeft" style="ToolBarToggle">
        <attribute name="Image Rect" value="160 32 176 48" />
    </element>
    <element type="ToolBarToggleGroupMiddle" style="ToolBarToggle">
        <attribute name="Image Rect" value="192 32 208 48" />
    </element>
    <element type="ToolBarToggleGroupRight" style="ToolBarToggle">
        <attribute name="Image Rect" value="224 32 240 48" />
    </element>
    <element type="EditorAttributeEdit" style="LineEdit" auto="false" />
    <element type="ToolTipBorderImage" style="BorderImage">
        <attribute name="Layout Mode" value="Horizontal" />
        <attribute name="Layout Border" value="6 2 6 2" />
        <attribute name="Image Rect" value="48 0 64 16" />
        <attribute name="Border" value="4 4 4 4" />
    </element>
    <element type="ToolTipText" style="Text">
        <attribute name="Font" value="Font;Fonts/Anonymous Pro.ttf" />
        <attribute name="Font Size" value="9" />
    </element>
    <element type="ViewportBorder" style="BorderImage">
        <attribute name="Image Rect" value="50 5 51 6" />
        <attribute name="Border" value="0 0 0 0" />
    </element>
    <element type="TerrainEditorCheckbox" style="BorderImage">
        <attribute name="Image Rect" value="240 0 256 16" />
        <attribute name="Border" value="4 4 4 4" />
        <attribute name="Checked Image Offset" value="-112 48" />
        <attribute name="Min Size" value="34 34" />
        <attribute name="Max Size" value="34 34" />
    </element>
</elements>
=======
<elements>
    <element type="BorderImage" >
        <attribute name="Texture" value="Texture2D;Textures/UI.png" />
        <attribute name="Blend Mode" value="alpha" />
    </element>
    <element type="Button" style="BorderImage">
        <attribute name="Image Rect" value="16 0 32 16" />
        <attribute name="Border" value="4 4 4 4" />
        <attribute name="Pressed Image Offset" value="16 0" />
        <attribute name="Hover Image Offset" value="0 16" />
        <attribute name="Pressed Child Offset" value="-1 1" />
    </element>
    <element type="ToggledButton" style="Button" auto="false">
        <attribute name="Image Rect" value="160 64 176 80" />
    </element>
    <element type="CheckBox" style="BorderImage">
        <attribute name="Min Size" value="16 16" />
        <attribute name="Max Size" value="16 16" />
        <attribute name="Image Rect" value="80 0 96 16" />
        <attribute name="Border" value="4 4 4 4" />
        <attribute name="Checked Image Offset" value="16 0" />
        <attribute name="Hover Image Offset" value="0 16" />
    </element>
    <element type="CloseButton" style="Button" auto="false">    <!-- non-auto style is shown explicitly in the Editor's style drop down list for user selection -->
        <attribute name="Min Size" value="16 16" />
        <attribute name="Max Size" value="16 16" />
        <attribute name="Image Rect" value="144 0 160 16" />
        <attribute name="Focus Mode" value="NotFocusable" />
    </element>
    <element type="Cursor">
        <attribute name="Shapes">
            <variant type="VariantVector" >
                <variant type="String" value="Normal" />
                <variant type="ResourceRef" value="Image;Textures/UI.png" />
                <variant type="IntRect" value="0 0 12 24" />
                <variant type="IntVector2" value="0 0" />
            </variant>
            <variant type="VariantVector" >
                <variant type="String" value="ResizeVertical" />
                <variant type="ResourceRef" value="Image;Textures/UI.png" />
                <variant type="IntRect" value="0 64 20 84" />
                <variant type="IntVector2" value="9 9" />
            </variant>
            <variant type="VariantVector" >
                <variant type="String" value="ResizeDiagonalTopRight" />
                <variant type="ResourceRef" value="Image;Textures/UI.png" />
                <variant type="IntRect" value="20 64 40 84" />
                <variant type="IntVector2" value="9 9" />
            </variant>
            <variant type="VariantVector" >
                <variant type="String" value="ResizeHorizontal" />
                <variant type="ResourceRef" value="Image;Textures/UI.png" />
                <variant type="IntRect" value="40 64 60 84" />
                <variant type="IntVector2" value="9 9" />
            </variant>
            <variant type="VariantVector" >
                <variant type="String" value="ResizeDiagonalTopLeft" />
                <variant type="ResourceRef" value="Image;Textures/UI.png" />
                <variant type="IntRect" value="60 64 80 84" />
                <variant type="IntVector2" value="9 9" />
            </variant>
            <variant type="VariantVector" >
                <variant type="String" value="RejectDrop" />
                <variant type="ResourceRef" value="Image;Textures/UI.png" />
                <variant type="IntRect" value="80 64 100 84" />
                <variant type="IntVector2" value="9 9" />
            </variant>
            <variant type="VariantVector" >
                <variant type="String" value="AcceptDrop" />
                <variant type="ResourceRef" value="Image;Textures/UI.png" />
                <variant type="IntRect" value="100 64 128 90" />
                <variant type="IntVector2" value="0 0" />
            </variant>
            <variant type="VariantVector" >
                <variant type="String" value="Busy" />
                <variant type="ResourceRef" value="Image;Textures/UI.png" />
                <variant type="IntRect" value="128 64 148 85" />
                <variant type="IntVector2" value="9 9" />
            </variant>
        </attribute>
    </element>
    <element type="DropDownList" style="BorderImage">
        <attribute name="Image Rect" value="16 0 32 16" />
        <attribute name="Border" value="4 4 4 4" />
        <attribute name="Pressed Image Offset" value="16 0" />
        <attribute name="Hover Image Offset" value="0 16" />
        <attribute name="Pressed Child Offset" value="-1 1" />
        <attribute name="Layout Mode" value="Horizontal" />
        <attribute name="Layout Border" value="4 1 4 1" />
        <element internal="true">
            <element type="Text" internal="true" />
        </element>
        <element type="Window" internal="true" popup="true">
            <attribute name="Layout Border" value="2 4 2 4" />
            <element type="ListView" internal="true">
                <attribute name="Highlight Mode" value="Always" />
                <element type="BorderImage" internal="true">    <!-- Override scroll panel attributes from default ListView -->
                    <attribute name="Opacity" value="0" />
                    <attribute name="Clip Border" value="2 0 2 0" />
                </element>
            </element>
        </element>
    </element>
    <element type="LineEdit" style="BorderImage">
        <attribute name="Border" value="4 4 4 4" />
        <attribute name="Image Rect" value="64 0 80 16" />
        <attribute name="Hover Image Offset" value="0 16" />    <!-- Background color of the hover image IS the hover color of LineEdit -->
        <element type="Text" internal="true">
            <attribute name="Color" value="0.9 1 0.9 1" />
            <attribute name="Selection Color" value="0.3 0.4 0.32 1" />
            <attribute name="Vert Alignment" value="Center" />
        </element>
        <element type="BorderImage" internal="true">
            <attribute name="Size" value="4 16" />
            <attribute name="Priority" value="1" />
            <attribute name="Image Rect" value="12 0 16 16" />
            <attribute name="Vert Alignment" value="Center" />
        </element>
    </element>
    <element type="ListView" style="ScrollView">  <!-- Shortcut to copy all the styles from ScrollView -->
        <element type="BorderImage" internal="true">
            <element internal="true">
                <attribute name="Layout Mode" value="Vertical" />
            </element>
        </element>
    </element>
    <element type="HierarchyListView" style="ListView" auto="false">
        <attribute name="Hierarchy Mode" value="true" />
        <attribute name="Base Indent" value="1" />  <!-- Allocate space for overlay icon at the first level -->
        <element type="BorderImage" internal="true">
            <element type="HierarchyContainer" internal="true">
                <attribute name="Layout Mode" value="Vertical" />
            </element>
        </element>
    </element>
    <element type="HierarchyListViewOverlay" style="BorderImage">
        <attribute name="Min Size" value="16 16" />
        <attribute name="Max Size" value="16 16" />
        <attribute name="Image Rect" value="176 0 192 16" />
        <attribute name="Checked Image Offset" value="16 0" />
        <attribute name="Hover Image Offset" value="0 16" />
    </element>
    <element type="Menu" style="BorderImage">
        <attribute name="Image Rect" value="112 0 128 16" />
        <attribute name="Border" value="4 4 4 4" />
        <attribute name="Pressed Image Offset" value="16 0" />
        <attribute name="Hover Image Offset" value="0 16" />
    </element>
    <element type="ScrollBar">
        <attribute name="Min Size" value="16 16" />
        <attribute name="Left Image Rect" value="32 32 48 48" />
        <attribute name="Up Image Rect" value="0 32 16 48" />
        <attribute name="Right Image Rect" value="48 32 64 48" />
        <attribute name="Down Image Rect" value="16 32 32 48" />
        <element type="Button" internal="true">
            <attribute name="Size" value="16 16" />
            <attribute name="Border" value="4 4 4 4" />
            <attribute name="Pressed Image Offset" value="64 0" />
            <attribute name="Hover Image Offset" value="0 16" />
        </element>
        <element type="Slider" internal="true">
            <attribute name="Size" value="16 16" />
        </element>
        <element type="Button" internal="true">
            <attribute name="Size" value="16 16" />
            <attribute name="Border" value="4 4 4 4" />
            <attribute name="Pressed Image Offset" value="64 0" />
            <attribute name="Hover Image Offset" value="0 16" />
        </element>
    </element>
    <element type="ScrollView">
        <element type="ScrollBar" internal="true">
            <attribute name="Size" value="0 16" />
        </element>
        <element type="ScrollBar" internal="true">
            <attribute name="Size" value="16 0" />
        </element>
        <element type="BorderImage" internal="true">
            <attribute name="Image Rect" value="48 0 64 16" />
            <attribute name="Border" value="4 4 4 4" />
            <attribute name="Hover Image Offset" value="16 16" />
            <attribute name="Clip Border" value="2 2 2 2" />
        </element>
    </element>
    <element type="ProgressBar" style="BorderImage">
        <attribute name="Size" value="16 16" />
        <attribute name="Image Rect" value="48 0 64 16" />
        <attribute name="Border" value="4 4 4 4" />
        <element type="BorderImage" internal="true">
            <attribute name="Image Rect" value="16 0 32 16" />
            <attribute name="Border" value="4 4 4 4" />
            <attribute name="Hover Image Offset" value="0 16" />
        </element>
    </element>
    <element type="Slider" style="BorderImage">
        <attribute name="Size" value="16 16" />
        <attribute name="Image Rect" value="48 0 64 16" />
        <attribute name="Border" value="4 4 4 4" />
        <element type="BorderImage" internal="true">
            <attribute name="Image Rect" value="16 0 32 16" />
            <attribute name="Border" value="4 4 4 4" />
            <attribute name="Hover Image Offset" value="0 16" />
        </element>
    </element>
    <element type="Window" style="BorderImage">
        <attribute name="Image Rect" value="48 0 64 16" />
        <attribute name="Border" value="4 4 4 4" />
        <attribute name="Resize Border" value="8 8 8 8" />
    </element>
    <element type="DialogWindow" style="Window" auto="false">
        <attribute name="Is Movable" value="true" />
        <attribute name="Modal Shade Color" value="0.04 0.07 0.03 0.23" />
        <attribute name="Modal Frame Color" value="0.4 0.7 0.3 0.7" />
        <attribute name="Modal Frame Size" value="2 2" />
    </element>
    <element type="ListRow">
        <attribute name="Min Size" value="0 17" />
        <attribute name="Max Size" value="2147483647 17" />
        <attribute name="Layout Mode" value="Horizontal" />
    </element>
    <element type="PanelView" style="ListView" auto="false">    <!-- todo: rename this to PanelListView -->
        <element type="BorderImage" internal="true">
            <attribute name="Image Rect" value="48 16 64 32" />
            <attribute name="Hover Image Offset" value="80 32" />
            <element internal="true">
                <attribute name="Layout Spacing" value="4" />
                <attribute name="Layout Border" value="4 4 4 4" />
            </element>
        </element>
    </element>
    <element type="Panel" auto="false">
        <attribute name="Layout Mode" value="Vertical" />
        <attribute name="Layout Spacing" value="4" />
    </element>
    <element type="HorizontalPanel" auto="false">
        <attribute name="Layout Mode" value="Horizontal" />
        <attribute name="Layout Spacing" value="4" />
    </element>
    <element type="Text">
        <attribute name="Font" value="Font;Fonts/Anonymous Pro.ttf" />
        <attribute name="Font Size" value="11" />
        <attribute name="Color" value="0.85 0.85 0.85" />
    </element>
    <element type="DebugHudText" style="Text" auto="false">
        <attribute name="Text Effect" value="Shadow" />
    </element>
    <element type="ConsoleBackground" auto="false">
        <attribute name="Color" value="0.15 0.15 0.15 0.8" />
        <attribute name="Layout Border" value="4 4 4 4" />
    </element>
    <element type="ConsoleText" style="Text" auto="false">
        <attribute name="Hover Color" value="0.3 0.4 0.32 1" />
        <attribute name="Selection Color" value="0.23 0.3 0.27 1" />
    </element>
    <element type="ConsoleTraceText" style="ConsoleText" auto="false">
        <attribute name="Color" value="0.85 0.85 0.6 1" />
    </element>
    <element type="ConsoleTraceText" style="ConsoleText" auto="false">
        <attribute name="Color" value="0.5 0.5 0.5 1" />
    </element>
    <element type="ConsoleDebugText" style="ConsoleText" auto="false">
        <attribute name="Color" value="1 0.6 0 1" />
    </element>
    <element type="ConsoleInfoText" style="ConsoleText" auto="false">
        <attribute name="Color" value="0.85 0.85 0.85" />
    </element>
    <element type="ConsoleWarningText" style="ConsoleText" auto="false">
        <attribute name="Color" value="1 1 0 1" />
    </element>
    <element type="ConsoleErrorText" style="ConsoleText" auto="false">
        <attribute name="Color" value="1 0 0 1" />
    </element>
    <element type="ConsoleLineEdit" style="LineEdit" auto="false">
        <attribute name="Min Size" value="0 17" />
        <attribute name="Max Size" value="2147483647 17" />
        <element type="Text" internal="true">
            <attribute name="Selection Color" value="0.3 0.4 0.32 1" />
        </element>
    </element>
    <element type="FileSelector" style="DialogWindow" auto="false">
        <attribute name="Size" value="400 300" />
        <attribute name="Is Resizable" value="true" />
        <attribute name="Resize Border" value="6 6 6 6" />
        <attribute name="Layout Mode" value="vertical" />
        <attribute name="Layout Spacing" value="4" />
        <attribute name="Layout Border" value="6 6 6 6" />
    </element>
    <element type="FileSelectorButton" style="Button" auto="false">
        <attribute name="Min Size" value="80 17" />
        <attribute name="Max Size" value="80 17" />
    </element>
    <element type="FileSelectorButtonText" style="Text" auto="false" />
    <element type="FileSelectorListView" style="ListView" auto="false">
        <attribute name="Highlight Mode" value="Always" />
    </element>
    <element type="FileSelectorLineEdit" style="LineEdit" auto="false">
        <attribute name="Min Size" value="0 17" />
        <attribute name="Max Size" value="2147483647 17" />
    </element>
    <element type="FileSelectorFilterList" style="DropDownList" auto="false">
        <attribute name="Min Size" value="64 17" />
        <attribute name="Max Size" value="64 17" />
        <attribute name="Resize Popup" value="true" />
    </element>
    <element type="FileSelectorFilterText" style="Text" auto="false">
        <attribute name="Is Enabled" value="true" />
        <attribute name="Selection Color" value="0.23 0.3 0.27 1" />
        <attribute name="Hover Color" value="0.3 0.4 0.32 1" />
    </element>
    <element type="FileSelectorLayout" auto="false">
        <attribute name="Min Size" value="0 17" />
        <attribute name="Max Size" value="2147483647 17" />
        <attribute name="Layout Spacing" value="4" />
    </element>
    <element type="FileSelectorListText" style="Text" auto="false">
        <attribute name="Hover Color" value="0.3 0.4 0.32 1" />
        <attribute name="Selection Color" value="0.23 0.3 0.27 1" />
    </element>
    <element type="FileSelectorTitleText" style="Text" auto="false" />
    <element type="EditorDivider" style="BorderImage" auto="false">
        <attribute name="Image Rect" value="144 32 160 43" />
        <attribute name="Border" value="4 4 4 4" />
        <attribute name="Min Size" value="0 11" />
        <attribute name="Max Size" value="2147483647 11" />
    </element>
    <element type="EditorVerticalDivider" style="BorderImage" auto="false">
        <attribute name="Image Rect" value="144 48 155 64" />
        <attribute name="Border" value="4 4 4 4" />
        <attribute name="Min Size" value="11 0" />
        <attribute name="Max Size" value="11 2147483647" />
    </element>
    <element type="EditorDragSlider" style="BorderImage">
	    <attribute name="Image Rect" value="240 64 256 80" />
    </element>
    <element type="EditorSeparator" auto="false">
        <attribute name="Min Size" value="0 2" />
        <attribute name="Max Size" value="2147483647 2" />
    </element>
    <element type="EditorMenuBar" style="BorderImage" auto="false">
        <attribute name="Image Rect" value="112 0 128 16" />
        <attribute name="Border" value="4 4 4 4" />
    </element>
    <element type="EditorMenuText" style="Text" auto="false" />
    <element type="EditorAttributeText" auto="false">
        <attribute name="Font" value="Font;Fonts/Anonymous Pro.ttf" />
        <attribute name="Font Size" value="9" />
    </element>
    <element type="EditorEnumAttributeText" style="EditorAttributeText" auto="false">
        <attribute name="Is Enabled" value="true" />
        <attribute name="Selection Color" value="0.23 0.3 0.27 1" />
        <attribute name="Hover Color" value="0.3 0.4 0.32 1" />
    </element>
    <element type="EditorToolBar" style="BorderImage">
        <attribute name="Image Rect" value="48 0 64 16" />
        <attribute name="Border" value="4 4 4 4" />
    </element>
    <element type="ToolBarButton" style="Button">
        <attribute name="Min Size" value="34 34" />
        <attribute name="Max Size" value="34 34" />
        <attribute name="Layout Mode" value="Horizontal" />
        <attribute name="Layout Border" value="2 2 2 2" />
        <attribute name="Focus Mode" value="NotFocusable" />
    </element>
    <element type="ToolBarToggle" style="CheckBox">
        <attribute name="Min Size" value="34 34" />
        <attribute name="Max Size" value="34 34" />
        <attribute name="Image Rect" value="208 0 224 16" />
        <attribute name="Layout Mode" value="Horizontal" />
        <attribute name="Layout Border" value="2 2 2 2" />
        <attribute name="Focus Mode" value="NotFocusable" />
    </element>
    <element type="ToolBarToggleGroupLeft" style="ToolBarToggle">
        <attribute name="Image Rect" value="160 32 176 48" />
    </element>
    <element type="ToolBarToggleGroupMiddle" style="ToolBarToggle">
        <attribute name="Image Rect" value="192 32 208 48" />
    </element>
    <element type="ToolBarToggleGroupRight" style="ToolBarToggle">
        <attribute name="Image Rect" value="224 32 240 48" />
    </element>
    <element type="EditorAttributeEdit" style="LineEdit" auto="false" />
    <element type="ToolTipBorderImage" style="BorderImage">
        <attribute name="Layout Mode" value="Horizontal" />
        <attribute name="Layout Border" value="6 2 6 2" />
        <attribute name="Image Rect" value="48 0 64 16" />
        <attribute name="Border" value="4 4 4 4" />
    </element>
    <element type="ToolTipText" style="Text">
        <attribute name="Font" value="Font;Fonts/Anonymous Pro.ttf" />
        <attribute name="Font Size" value="9" />
    </element>
    <element type="ViewportBorder" style="BorderImage">
        <attribute name="Image Rect" value="50 5 51 6" />
        <attribute name="Border" value="0 0 0 0" />
    </element>
    <element type="TerrainEditorCheckbox" style="BorderImage">
        <attribute name="Image Rect" value="240 0 256 16" />
        <attribute name="Border" value="4 4 4 4" />
        <attribute name="Checked Image Offset" value="-112 48" />
        <attribute name="Min Size" value="34 34" />
        <attribute name="Max Size" value="34 34" />
    </element>
</elements>
>>>>>>> 68f4d909
<|MERGE_RESOLUTION|>--- conflicted
+++ resolved
@@ -1,4 +1,3 @@
-<<<<<<< HEAD
 <elements>
     <element type="BorderImage" >
         <attribute name="Texture" value="Texture2D;Textures/UI.png" />
@@ -256,6 +255,9 @@
     <element type="ConsoleTraceText" style="ConsoleText" auto="false">
         <attribute name="Color" value="0.85 0.85 0.6 1" />
     </element>
+    <element type="ConsoleTraceText" style="ConsoleText" auto="false">
+        <attribute name="Color" value="0.5 0.5 0.5 1" />
+    </element>
     <element type="ConsoleDebugText" style="ConsoleText" auto="false">
         <attribute name="Color" value="1 0.6 0 1" />
     </element>
@@ -398,409 +400,4 @@
         <attribute name="Min Size" value="34 34" />
         <attribute name="Max Size" value="34 34" />
     </element>
-</elements>
-=======
-<elements>
-    <element type="BorderImage" >
-        <attribute name="Texture" value="Texture2D;Textures/UI.png" />
-        <attribute name="Blend Mode" value="alpha" />
-    </element>
-    <element type="Button" style="BorderImage">
-        <attribute name="Image Rect" value="16 0 32 16" />
-        <attribute name="Border" value="4 4 4 4" />
-        <attribute name="Pressed Image Offset" value="16 0" />
-        <attribute name="Hover Image Offset" value="0 16" />
-        <attribute name="Pressed Child Offset" value="-1 1" />
-    </element>
-    <element type="ToggledButton" style="Button" auto="false">
-        <attribute name="Image Rect" value="160 64 176 80" />
-    </element>
-    <element type="CheckBox" style="BorderImage">
-        <attribute name="Min Size" value="16 16" />
-        <attribute name="Max Size" value="16 16" />
-        <attribute name="Image Rect" value="80 0 96 16" />
-        <attribute name="Border" value="4 4 4 4" />
-        <attribute name="Checked Image Offset" value="16 0" />
-        <attribute name="Hover Image Offset" value="0 16" />
-    </element>
-    <element type="CloseButton" style="Button" auto="false">    <!-- non-auto style is shown explicitly in the Editor's style drop down list for user selection -->
-        <attribute name="Min Size" value="16 16" />
-        <attribute name="Max Size" value="16 16" />
-        <attribute name="Image Rect" value="144 0 160 16" />
-        <attribute name="Focus Mode" value="NotFocusable" />
-    </element>
-    <element type="Cursor">
-        <attribute name="Shapes">
-            <variant type="VariantVector" >
-                <variant type="String" value="Normal" />
-                <variant type="ResourceRef" value="Image;Textures/UI.png" />
-                <variant type="IntRect" value="0 0 12 24" />
-                <variant type="IntVector2" value="0 0" />
-            </variant>
-            <variant type="VariantVector" >
-                <variant type="String" value="ResizeVertical" />
-                <variant type="ResourceRef" value="Image;Textures/UI.png" />
-                <variant type="IntRect" value="0 64 20 84" />
-                <variant type="IntVector2" value="9 9" />
-            </variant>
-            <variant type="VariantVector" >
-                <variant type="String" value="ResizeDiagonalTopRight" />
-                <variant type="ResourceRef" value="Image;Textures/UI.png" />
-                <variant type="IntRect" value="20 64 40 84" />
-                <variant type="IntVector2" value="9 9" />
-            </variant>
-            <variant type="VariantVector" >
-                <variant type="String" value="ResizeHorizontal" />
-                <variant type="ResourceRef" value="Image;Textures/UI.png" />
-                <variant type="IntRect" value="40 64 60 84" />
-                <variant type="IntVector2" value="9 9" />
-            </variant>
-            <variant type="VariantVector" >
-                <variant type="String" value="ResizeDiagonalTopLeft" />
-                <variant type="ResourceRef" value="Image;Textures/UI.png" />
-                <variant type="IntRect" value="60 64 80 84" />
-                <variant type="IntVector2" value="9 9" />
-            </variant>
-            <variant type="VariantVector" >
-                <variant type="String" value="RejectDrop" />
-                <variant type="ResourceRef" value="Image;Textures/UI.png" />
-                <variant type="IntRect" value="80 64 100 84" />
-                <variant type="IntVector2" value="9 9" />
-            </variant>
-            <variant type="VariantVector" >
-                <variant type="String" value="AcceptDrop" />
-                <variant type="ResourceRef" value="Image;Textures/UI.png" />
-                <variant type="IntRect" value="100 64 128 90" />
-                <variant type="IntVector2" value="0 0" />
-            </variant>
-            <variant type="VariantVector" >
-                <variant type="String" value="Busy" />
-                <variant type="ResourceRef" value="Image;Textures/UI.png" />
-                <variant type="IntRect" value="128 64 148 85" />
-                <variant type="IntVector2" value="9 9" />
-            </variant>
-        </attribute>
-    </element>
-    <element type="DropDownList" style="BorderImage">
-        <attribute name="Image Rect" value="16 0 32 16" />
-        <attribute name="Border" value="4 4 4 4" />
-        <attribute name="Pressed Image Offset" value="16 0" />
-        <attribute name="Hover Image Offset" value="0 16" />
-        <attribute name="Pressed Child Offset" value="-1 1" />
-        <attribute name="Layout Mode" value="Horizontal" />
-        <attribute name="Layout Border" value="4 1 4 1" />
-        <element internal="true">
-            <element type="Text" internal="true" />
-        </element>
-        <element type="Window" internal="true" popup="true">
-            <attribute name="Layout Border" value="2 4 2 4" />
-            <element type="ListView" internal="true">
-                <attribute name="Highlight Mode" value="Always" />
-                <element type="BorderImage" internal="true">    <!-- Override scroll panel attributes from default ListView -->
-                    <attribute name="Opacity" value="0" />
-                    <attribute name="Clip Border" value="2 0 2 0" />
-                </element>
-            </element>
-        </element>
-    </element>
-    <element type="LineEdit" style="BorderImage">
-        <attribute name="Border" value="4 4 4 4" />
-        <attribute name="Image Rect" value="64 0 80 16" />
-        <attribute name="Hover Image Offset" value="0 16" />    <!-- Background color of the hover image IS the hover color of LineEdit -->
-        <element type="Text" internal="true">
-            <attribute name="Color" value="0.9 1 0.9 1" />
-            <attribute name="Selection Color" value="0.3 0.4 0.32 1" />
-            <attribute name="Vert Alignment" value="Center" />
-        </element>
-        <element type="BorderImage" internal="true">
-            <attribute name="Size" value="4 16" />
-            <attribute name="Priority" value="1" />
-            <attribute name="Image Rect" value="12 0 16 16" />
-            <attribute name="Vert Alignment" value="Center" />
-        </element>
-    </element>
-    <element type="ListView" style="ScrollView">  <!-- Shortcut to copy all the styles from ScrollView -->
-        <element type="BorderImage" internal="true">
-            <element internal="true">
-                <attribute name="Layout Mode" value="Vertical" />
-            </element>
-        </element>
-    </element>
-    <element type="HierarchyListView" style="ListView" auto="false">
-        <attribute name="Hierarchy Mode" value="true" />
-        <attribute name="Base Indent" value="1" />  <!-- Allocate space for overlay icon at the first level -->
-        <element type="BorderImage" internal="true">
-            <element type="HierarchyContainer" internal="true">
-                <attribute name="Layout Mode" value="Vertical" />
-            </element>
-        </element>
-    </element>
-    <element type="HierarchyListViewOverlay" style="BorderImage">
-        <attribute name="Min Size" value="16 16" />
-        <attribute name="Max Size" value="16 16" />
-        <attribute name="Image Rect" value="176 0 192 16" />
-        <attribute name="Checked Image Offset" value="16 0" />
-        <attribute name="Hover Image Offset" value="0 16" />
-    </element>
-    <element type="Menu" style="BorderImage">
-        <attribute name="Image Rect" value="112 0 128 16" />
-        <attribute name="Border" value="4 4 4 4" />
-        <attribute name="Pressed Image Offset" value="16 0" />
-        <attribute name="Hover Image Offset" value="0 16" />
-    </element>
-    <element type="ScrollBar">
-        <attribute name="Min Size" value="16 16" />
-        <attribute name="Left Image Rect" value="32 32 48 48" />
-        <attribute name="Up Image Rect" value="0 32 16 48" />
-        <attribute name="Right Image Rect" value="48 32 64 48" />
-        <attribute name="Down Image Rect" value="16 32 32 48" />
-        <element type="Button" internal="true">
-            <attribute name="Size" value="16 16" />
-            <attribute name="Border" value="4 4 4 4" />
-            <attribute name="Pressed Image Offset" value="64 0" />
-            <attribute name="Hover Image Offset" value="0 16" />
-        </element>
-        <element type="Slider" internal="true">
-            <attribute name="Size" value="16 16" />
-        </element>
-        <element type="Button" internal="true">
-            <attribute name="Size" value="16 16" />
-            <attribute name="Border" value="4 4 4 4" />
-            <attribute name="Pressed Image Offset" value="64 0" />
-            <attribute name="Hover Image Offset" value="0 16" />
-        </element>
-    </element>
-    <element type="ScrollView">
-        <element type="ScrollBar" internal="true">
-            <attribute name="Size" value="0 16" />
-        </element>
-        <element type="ScrollBar" internal="true">
-            <attribute name="Size" value="16 0" />
-        </element>
-        <element type="BorderImage" internal="true">
-            <attribute name="Image Rect" value="48 0 64 16" />
-            <attribute name="Border" value="4 4 4 4" />
-            <attribute name="Hover Image Offset" value="16 16" />
-            <attribute name="Clip Border" value="2 2 2 2" />
-        </element>
-    </element>
-    <element type="ProgressBar" style="BorderImage">
-        <attribute name="Size" value="16 16" />
-        <attribute name="Image Rect" value="48 0 64 16" />
-        <attribute name="Border" value="4 4 4 4" />
-        <element type="BorderImage" internal="true">
-            <attribute name="Image Rect" value="16 0 32 16" />
-            <attribute name="Border" value="4 4 4 4" />
-            <attribute name="Hover Image Offset" value="0 16" />
-        </element>
-    </element>
-    <element type="Slider" style="BorderImage">
-        <attribute name="Size" value="16 16" />
-        <attribute name="Image Rect" value="48 0 64 16" />
-        <attribute name="Border" value="4 4 4 4" />
-        <element type="BorderImage" internal="true">
-            <attribute name="Image Rect" value="16 0 32 16" />
-            <attribute name="Border" value="4 4 4 4" />
-            <attribute name="Hover Image Offset" value="0 16" />
-        </element>
-    </element>
-    <element type="Window" style="BorderImage">
-        <attribute name="Image Rect" value="48 0 64 16" />
-        <attribute name="Border" value="4 4 4 4" />
-        <attribute name="Resize Border" value="8 8 8 8" />
-    </element>
-    <element type="DialogWindow" style="Window" auto="false">
-        <attribute name="Is Movable" value="true" />
-        <attribute name="Modal Shade Color" value="0.04 0.07 0.03 0.23" />
-        <attribute name="Modal Frame Color" value="0.4 0.7 0.3 0.7" />
-        <attribute name="Modal Frame Size" value="2 2" />
-    </element>
-    <element type="ListRow">
-        <attribute name="Min Size" value="0 17" />
-        <attribute name="Max Size" value="2147483647 17" />
-        <attribute name="Layout Mode" value="Horizontal" />
-    </element>
-    <element type="PanelView" style="ListView" auto="false">    <!-- todo: rename this to PanelListView -->
-        <element type="BorderImage" internal="true">
-            <attribute name="Image Rect" value="48 16 64 32" />
-            <attribute name="Hover Image Offset" value="80 32" />
-            <element internal="true">
-                <attribute name="Layout Spacing" value="4" />
-                <attribute name="Layout Border" value="4 4 4 4" />
-            </element>
-        </element>
-    </element>
-    <element type="Panel" auto="false">
-        <attribute name="Layout Mode" value="Vertical" />
-        <attribute name="Layout Spacing" value="4" />
-    </element>
-    <element type="HorizontalPanel" auto="false">
-        <attribute name="Layout Mode" value="Horizontal" />
-        <attribute name="Layout Spacing" value="4" />
-    </element>
-    <element type="Text">
-        <attribute name="Font" value="Font;Fonts/Anonymous Pro.ttf" />
-        <attribute name="Font Size" value="11" />
-        <attribute name="Color" value="0.85 0.85 0.85" />
-    </element>
-    <element type="DebugHudText" style="Text" auto="false">
-        <attribute name="Text Effect" value="Shadow" />
-    </element>
-    <element type="ConsoleBackground" auto="false">
-        <attribute name="Color" value="0.15 0.15 0.15 0.8" />
-        <attribute name="Layout Border" value="4 4 4 4" />
-    </element>
-    <element type="ConsoleText" style="Text" auto="false">
-        <attribute name="Hover Color" value="0.3 0.4 0.32 1" />
-        <attribute name="Selection Color" value="0.23 0.3 0.27 1" />
-    </element>
-    <element type="ConsoleTraceText" style="ConsoleText" auto="false">
-        <attribute name="Color" value="0.85 0.85 0.6 1" />
-    </element>
-    <element type="ConsoleTraceText" style="ConsoleText" auto="false">
-        <attribute name="Color" value="0.5 0.5 0.5 1" />
-    </element>
-    <element type="ConsoleDebugText" style="ConsoleText" auto="false">
-        <attribute name="Color" value="1 0.6 0 1" />
-    </element>
-    <element type="ConsoleInfoText" style="ConsoleText" auto="false">
-        <attribute name="Color" value="0.85 0.85 0.85" />
-    </element>
-    <element type="ConsoleWarningText" style="ConsoleText" auto="false">
-        <attribute name="Color" value="1 1 0 1" />
-    </element>
-    <element type="ConsoleErrorText" style="ConsoleText" auto="false">
-        <attribute name="Color" value="1 0 0 1" />
-    </element>
-    <element type="ConsoleLineEdit" style="LineEdit" auto="false">
-        <attribute name="Min Size" value="0 17" />
-        <attribute name="Max Size" value="2147483647 17" />
-        <element type="Text" internal="true">
-            <attribute name="Selection Color" value="0.3 0.4 0.32 1" />
-        </element>
-    </element>
-    <element type="FileSelector" style="DialogWindow" auto="false">
-        <attribute name="Size" value="400 300" />
-        <attribute name="Is Resizable" value="true" />
-        <attribute name="Resize Border" value="6 6 6 6" />
-        <attribute name="Layout Mode" value="vertical" />
-        <attribute name="Layout Spacing" value="4" />
-        <attribute name="Layout Border" value="6 6 6 6" />
-    </element>
-    <element type="FileSelectorButton" style="Button" auto="false">
-        <attribute name="Min Size" value="80 17" />
-        <attribute name="Max Size" value="80 17" />
-    </element>
-    <element type="FileSelectorButtonText" style="Text" auto="false" />
-    <element type="FileSelectorListView" style="ListView" auto="false">
-        <attribute name="Highlight Mode" value="Always" />
-    </element>
-    <element type="FileSelectorLineEdit" style="LineEdit" auto="false">
-        <attribute name="Min Size" value="0 17" />
-        <attribute name="Max Size" value="2147483647 17" />
-    </element>
-    <element type="FileSelectorFilterList" style="DropDownList" auto="false">
-        <attribute name="Min Size" value="64 17" />
-        <attribute name="Max Size" value="64 17" />
-        <attribute name="Resize Popup" value="true" />
-    </element>
-    <element type="FileSelectorFilterText" style="Text" auto="false">
-        <attribute name="Is Enabled" value="true" />
-        <attribute name="Selection Color" value="0.23 0.3 0.27 1" />
-        <attribute name="Hover Color" value="0.3 0.4 0.32 1" />
-    </element>
-    <element type="FileSelectorLayout" auto="false">
-        <attribute name="Min Size" value="0 17" />
-        <attribute name="Max Size" value="2147483647 17" />
-        <attribute name="Layout Spacing" value="4" />
-    </element>
-    <element type="FileSelectorListText" style="Text" auto="false">
-        <attribute name="Hover Color" value="0.3 0.4 0.32 1" />
-        <attribute name="Selection Color" value="0.23 0.3 0.27 1" />
-    </element>
-    <element type="FileSelectorTitleText" style="Text" auto="false" />
-    <element type="EditorDivider" style="BorderImage" auto="false">
-        <attribute name="Image Rect" value="144 32 160 43" />
-        <attribute name="Border" value="4 4 4 4" />
-        <attribute name="Min Size" value="0 11" />
-        <attribute name="Max Size" value="2147483647 11" />
-    </element>
-    <element type="EditorVerticalDivider" style="BorderImage" auto="false">
-        <attribute name="Image Rect" value="144 48 155 64" />
-        <attribute name="Border" value="4 4 4 4" />
-        <attribute name="Min Size" value="11 0" />
-        <attribute name="Max Size" value="11 2147483647" />
-    </element>
-    <element type="EditorDragSlider" style="BorderImage">
-	    <attribute name="Image Rect" value="240 64 256 80" />
-    </element>
-    <element type="EditorSeparator" auto="false">
-        <attribute name="Min Size" value="0 2" />
-        <attribute name="Max Size" value="2147483647 2" />
-    </element>
-    <element type="EditorMenuBar" style="BorderImage" auto="false">
-        <attribute name="Image Rect" value="112 0 128 16" />
-        <attribute name="Border" value="4 4 4 4" />
-    </element>
-    <element type="EditorMenuText" style="Text" auto="false" />
-    <element type="EditorAttributeText" auto="false">
-        <attribute name="Font" value="Font;Fonts/Anonymous Pro.ttf" />
-        <attribute name="Font Size" value="9" />
-    </element>
-    <element type="EditorEnumAttributeText" style="EditorAttributeText" auto="false">
-        <attribute name="Is Enabled" value="true" />
-        <attribute name="Selection Color" value="0.23 0.3 0.27 1" />
-        <attribute name="Hover Color" value="0.3 0.4 0.32 1" />
-    </element>
-    <element type="EditorToolBar" style="BorderImage">
-        <attribute name="Image Rect" value="48 0 64 16" />
-        <attribute name="Border" value="4 4 4 4" />
-    </element>
-    <element type="ToolBarButton" style="Button">
-        <attribute name="Min Size" value="34 34" />
-        <attribute name="Max Size" value="34 34" />
-        <attribute name="Layout Mode" value="Horizontal" />
-        <attribute name="Layout Border" value="2 2 2 2" />
-        <attribute name="Focus Mode" value="NotFocusable" />
-    </element>
-    <element type="ToolBarToggle" style="CheckBox">
-        <attribute name="Min Size" value="34 34" />
-        <attribute name="Max Size" value="34 34" />
-        <attribute name="Image Rect" value="208 0 224 16" />
-        <attribute name="Layout Mode" value="Horizontal" />
-        <attribute name="Layout Border" value="2 2 2 2" />
-        <attribute name="Focus Mode" value="NotFocusable" />
-    </element>
-    <element type="ToolBarToggleGroupLeft" style="ToolBarToggle">
-        <attribute name="Image Rect" value="160 32 176 48" />
-    </element>
-    <element type="ToolBarToggleGroupMiddle" style="ToolBarToggle">
-        <attribute name="Image Rect" value="192 32 208 48" />
-    </element>
-    <element type="ToolBarToggleGroupRight" style="ToolBarToggle">
-        <attribute name="Image Rect" value="224 32 240 48" />
-    </element>
-    <element type="EditorAttributeEdit" style="LineEdit" auto="false" />
-    <element type="ToolTipBorderImage" style="BorderImage">
-        <attribute name="Layout Mode" value="Horizontal" />
-        <attribute name="Layout Border" value="6 2 6 2" />
-        <attribute name="Image Rect" value="48 0 64 16" />
-        <attribute name="Border" value="4 4 4 4" />
-    </element>
-    <element type="ToolTipText" style="Text">
-        <attribute name="Font" value="Font;Fonts/Anonymous Pro.ttf" />
-        <attribute name="Font Size" value="9" />
-    </element>
-    <element type="ViewportBorder" style="BorderImage">
-        <attribute name="Image Rect" value="50 5 51 6" />
-        <attribute name="Border" value="0 0 0 0" />
-    </element>
-    <element type="TerrainEditorCheckbox" style="BorderImage">
-        <attribute name="Image Rect" value="240 0 256 16" />
-        <attribute name="Border" value="4 4 4 4" />
-        <attribute name="Checked Image Offset" value="-112 48" />
-        <attribute name="Min Size" value="34 34" />
-        <attribute name="Max Size" value="34 34" />
-    </element>
-</elements>
->>>>>>> 68f4d909
+</elements>