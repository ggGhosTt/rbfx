--- conflicted
+++ resolved
@@ -176,11 +176,6 @@
         vec3 lightDir;
         vec3 finalColor;
 
-<<<<<<< HEAD
-        float atten = 1.0;
-
-=======
->>>>>>> b1370616
         #if defined(DIRLIGHT)
             float atten = GetAtten(normal, vWorldPos.xyz, lightDir);
         #elif defined(SPOTLIGHT)
