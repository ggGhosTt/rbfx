--- conflicted
+++ resolved
@@ -104,13 +104,8 @@
 /// Fill eye vector:
 /// - vEyeVec
 #ifdef URHO3D_PIXEL_NEED_EYE_VECTOR
-<<<<<<< HEAD
-    #define FillEyeVectorOutput(worldPos) \
+    #define Vertex_SetEyeVector(worldPos) \
         vEyeVec = STEREO_VAR(cCameraPos) - worldPos
-=======
-    #define Vertex_SetEyeVector(worldPos) \
-        vEyeVec = cCameraPos - worldPos
->>>>>>> 88ac9389
 #else
     #define Vertex_SetEyeVector(worldPos)
 #endif
@@ -122,13 +117,8 @@
         #define Vertex_SetReflectionVector(worldPos) \
             vReflectionVec = reflect(-vEyeVec, vNormal)
     #else
-<<<<<<< HEAD
-        #define FillReflectionVectorOutput(worldPos) \
+        #define Vertex_SetReflectionVector(worldPos) \
             vReflectionVec = reflect(worldPos - STEREO_VAR(cCameraPos), vNormal)
-=======
-        #define Vertex_SetReflectionVector(worldPos) \
-            vReflectionVec = reflect(worldPos - cCameraPos, vNormal)
->>>>>>> 88ac9389
     #endif
 #else
     #define Vertex_SetReflectionVector(worldPos)
