#include "Uniforms.hlsl"
#include "Samplers.hlsl"
#include "Constants.hlsl"
#include "Transform.hlsl"
#include "ScreenPos.hlsl"
#include "Lighting.hlsl"
#include "Fog.hlsl"
#include "PBR.hlsl"
#include "IBL.hlsl"

void VS(float4 iPos : POSITION,
    #if !defined(BILLBOARD) && !defined(TRAILFACECAM)
        float3 iNormal : NORMAL,
    #endif
    #ifndef NOUV
        float2 iTexCoord : TEXCOORD0,
    #endif
    #ifdef VERTEXCOLOR
        float4 iColor : COLOR0,
    #endif
    #if defined(LIGHTMAP)
        float2 iTexCoord2 : TEXCOORD1,
    #endif
    #if (defined(NORMALMAP) || defined(TRAILFACECAM) || defined(TRAILBONE)) && !defined(BILLBOARD) && !defined(DIRBILLBOARD)
        float4 iTangent : TANGENT,
    #endif
    #ifdef SKINNED
        float4 iBlendWeights : BLENDWEIGHT,
        int4 iBlendIndices : BLENDINDICES,
    #endif
    #ifdef INSTANCED
        float4x3 iModelInstance : TEXCOORD4,
        #ifdef SPHERICALHARMONICS
            float4 iSHArInstance : TEXCOORD7,
            float4 iSHAgInstance : TEXCOORD8,
            float4 iSHAbInstance : TEXCOORD9,
            float4 iSHBrInstance : TEXCOORD10,
            float4 iSHBgInstance : TEXCOORD11,
            float4 iSHBbInstance : TEXCOORD12,
            float4 iSHCInstance  : TEXCOORD13,
        #else
            float4 iAmbientInstance : TEXCOORD7,
        #endif
    #endif
    #if defined(BILLBOARD) || defined(DIRBILLBOARD)
        float2 iSize : TEXCOORD1,
    #endif
    #ifndef NORMALMAP
        out float2 oTexCoord : TEXCOORD0,
    #else
        out float4 oTexCoord : TEXCOORD0,
        out float4 oTangent : TEXCOORD3,
    #endif
    out float3 oNormal : TEXCOORD1,
    out float4 oWorldPos : TEXCOORD2,
    #if defined(LIGHTMAP) || defined(AO)
        out float2 oTexCoord2 : TEXCOORD4,
    #endif
    out float3 oVertexLight : TEXCOORD5,
    #ifdef PERPIXEL
        #ifdef SHADOW
            out float4 oShadowPos[NUMCASCADES] : TEXCOORD6,
        #endif
        #ifdef SPOTLIGHT
            out float4 oSpotPos : TEXCOORD7,
        #endif
        #ifdef POINTLIGHT
            out float3 oCubeMaskVec : TEXCOORD7,
        #endif
    #else
        out float4 oScreenPos : TEXCOORD6,
        #ifdef ENVCUBEMAP
<<<<<<< HEAD
            out float3 oReflectionVec : TEXCOORD7,
=======
            out float3 oReflectionVec : TEXCOORD6,
        #endif
        #if defined(LIGHTMAP)
            out float2 oTexCoord2 : TEXCOORD7,
>>>>>>> 23a6d24a
        #endif
    #endif
    #ifdef VERTEXCOLOR
        out float4 oColor : COLOR0,
    #endif
    #if defined(D3D11) && defined(CLIPPLANE)
        out float oClip : SV_CLIPDISTANCE0,
    #endif
    out float4 oPos : OUTPOSITION)
{
    // Define a 0,0 UV coord if not expected from the vertex data
    #ifdef NOUV
        const float2 iTexCoord = float2(0.0, 0.0);
    #endif

    const float4x3 modelMatrix = iModelMatrix;
    const float3 worldPos = GetWorldPos(modelMatrix);
    oPos = GetClipPos(worldPos);
    oNormal = GetWorldNormal(modelMatrix);
    oWorldPos = float4(worldPos, GetDepth(oPos));

    #if defined(D3D11) && defined(CLIPPLANE)
        oClip = dot(oPos, cClipPlane);
    #endif

    #ifdef VERTEXCOLOR
        oColor = iColor;
    #endif

    #if defined(NORMALMAP)
        const float4 tangent = GetWorldTangent(modelMatrix);
        const float3 bitangent = cross(tangent.xyz, oNormal) * tangent.w;
        oTexCoord = float4(GetTexCoord(iTexCoord), bitangent.xy);
        oTangent = float4(tangent.xyz, bitangent.z);
    #else
        oTexCoord = GetTexCoord(iTexCoord);
    #endif

    // Ambient & per-vertex lighting
    #if defined(LIGHTMAP) || defined(AO)
        // If using lightmap, disregard zone ambient light
        // If using AO, calculate ambient in the PS
        oVertexLight = float3(0.0, 0.0, 0.0);
        oTexCoord2 = GetLightMapTexCoord(iTexCoord2);
    #else
        oVertexLight = GetAmbientLight(float4(oNormal, 1.0)) + GetAmbient(0.0);
    #endif

    #ifdef PERPIXEL
        // Per-pixel forward lighting
        const float4 projWorldPos = float4(worldPos.xyz, 1.0);

        #ifdef SHADOW
            // Shadow projection: transform from world space to shadow space
            GetShadowPos(projWorldPos, oNormal, oShadowPos);
        #endif

        #ifdef SPOTLIGHT
            // Spotlight projection: transform from world space to projector texture coordinates
            oSpotPos = mul(projWorldPos, cLightMatrices[0]);
        #endif

        #ifdef POINTLIGHT
            oCubeMaskVec = mul(worldPos - cLightPos.xyz, (float3x3)cLightMatrices[0]);
        #endif
    #else
<<<<<<< HEAD
=======
        // Ambient & per-vertex lighting
        #if defined(LIGHTMAP)
            // If using lightmap, disregard zone ambient light
            oVertexLight = float3(0.0, 0.0, 0.0);
            oTexCoord2 = iTexCoord2;
        #elif defined(AO)
            // If using AO, calculate ambient in the PS
            oVertexLight = float3(0.0, 0.0, 0.0);
        #else
            oVertexLight = GetAmbient(GetZonePos(worldPos));
        #endif

>>>>>>> 23a6d24a
        #ifdef NUMVERTEXLIGHTS
            for (int i = 0; i < NUMVERTEXLIGHTS; ++i)
                oVertexLight += GetVertexLight(i, worldPos, oNormal) * cVertexLights[i * 3].rgb;
        #endif

        oScreenPos = GetScreenPos(oPos);

        #ifdef ENVCUBEMAP
            oReflectionVec = worldPos - cCameraPos;
        #endif
    #endif
}

void PS(
    #ifndef NORMALMAP
        float2 iTexCoord : TEXCOORD0,
    #else
        float4 iTexCoord : TEXCOORD0,
        float4 iTangent : TEXCOORD3,
    #endif
    float3 iNormal : TEXCOORD1,
    float4 iWorldPos : TEXCOORD2,
    #if defined(LIGHTMAP) || defined(AO)
        float2 iTexCoord2 : TEXCOORD4,
    #endif
    float3 iVertexLight : TEXCOORD5,
    #ifdef PERPIXEL
        #ifdef SHADOW
            float4 iShadowPos[NUMCASCADES] : TEXCOORD6,
        #endif
        #ifdef SPOTLIGHT
            float4 iSpotPos : TEXCOORD7,
        #endif
        #ifdef POINTLIGHT
            float3 iCubeMaskVec : TEXCOORD7,
        #endif
    #else
        float4 iScreenPos : TEXCOORD6,
        #ifdef ENVCUBEMAP
<<<<<<< HEAD
            float3 iReflectionVec : TEXCOORD7,
=======
            float3 iReflectionVec : TEXCOORD6,
        #endif
        #if defined(LIGHTMAP)
            float2 iTexCoord2 : TEXCOORD7,
>>>>>>> 23a6d24a
        #endif
    #endif
    #ifdef VERTEXCOLOR
        float4 iColor : COLOR0,
    #endif
    #if defined(D3D11) && defined(CLIPPLANE)
        float iClip : SV_CLIPDISTANCE0,
    #endif
    #ifdef PREPASS
        out float4 oDepth : OUTCOLOR1,
    #endif
    #ifdef DEFERRED
        out float4 oAlbedo : OUTCOLOR1,
        out float4 oNormal : OUTCOLOR2,
        out float4 oDepth : OUTCOLOR3,
        #ifndef D3D11
            float2 iFragPos : VPOS,
        #else
            float4 iFragPos : SV_Position,
        #endif
    #endif
    out float4 oColor : OUTCOLOR0)
{
    // Get material diffuse albedo
    #ifdef DIFFMAP
        const float4 diffInput = Sample2D(DiffMap, iTexCoord.xy);
        #ifdef ALPHAMASK
            if (diffInput.a < 0.5)
                discard;
        #endif
        float4 diffColor = cMatDiffColor * diffInput;
    #else
        float4 diffColor = cMatDiffColor;
    #endif

    #ifdef VERTEXCOLOR
        diffColor *= iColor;
    #endif

    // Get material specular albedo
    #ifdef METALLIC // METALNESS
        float4 roughMetalSrc = Sample2D(RoughMetalFresnel, iTexCoord.xy);

        float roughness = roughMetalSrc.r + cRoughness;
        float metalness = roughMetalSrc.g + cMetallic;
    #else
        float roughness = cRoughness;
        float metalness = cMetallic;
    #endif

    roughness *= roughness;

    roughness = clamp(roughness, ROUGHNESS_FLOOR, 1.0);
    metalness = clamp(metalness, METALNESS_FLOOR, 1.0);

    float3 specColor = lerp(0.08 * cMatSpecColor.rgb, diffColor.rgb, metalness);
    diffColor.rgb = diffColor.rgb - diffColor.rgb * metalness; // Modulate down the diffuse

    // Get normal
    #if defined(NORMALMAP)
        const float3 tangent = normalize(iTangent.xyz);
        const float3 bitangent = normalize(float3(iTexCoord.zw, iTangent.w));
        const float3x3 tbn = float3x3(tangent, bitangent, iNormal);
    #endif

    #ifdef NORMALMAP
        const float3 nn = DecodeNormal(Sample2D(NormalMap, iTexCoord.xy));
        //nn.rg *= 2.0;
        const float3 normal = normalize(mul(nn, tbn));
    #else
        const float3 normal = normalize(iNormal);
    #endif

    // Get fog factor
    #ifdef HEIGHTFOG
        const float fogFactor = GetHeightFogFactor(iWorldPos.w, iWorldPos.y);
    #else
        const float fogFactor = GetFogFactor(iWorldPos.w);
    #endif

    #if defined(PERPIXEL)
        // Per-pixel forward lighting
        float3 lightDir;
        float3 lightColor;
        float3 finalColor;
        float atten = 1;

        #if defined(DIRLIGHT)
            atten = GetAtten(normal, iWorldPos.xyz, lightDir);
        #elif defined(SPOTLIGHT)
            atten = GetAttenSpot(normal, iWorldPos.xyz, lightDir);
        #else
            atten = GetAttenPoint(normal, iWorldPos.xyz, lightDir);
        #endif

        float shadow = 1.0;

        #ifdef SHADOW
            shadow *= GetShadow(iShadowPos, iWorldPos.w);
        #endif

        #if defined(SPOTLIGHT)
            lightColor = iSpotPos.w > 0.0 ? Sample2DProj(LightSpotMap, iSpotPos).rgb * cLightColor.rgb : 0.0;
        #elif defined(CUBEMASK)
            lightColor = SampleCube(LightCubeMap, iCubeMaskVec).rgb * cLightColor.rgb;
        #else
            lightColor = cLightColor.rgb;
        #endif

        const float3 toCamera = normalize(cCameraPosPS - iWorldPos.xyz);

        const float3 lightVec = normalize(lightDir);
        const float ndl = clamp((dot(normal, lightVec)), M_EPSILON, 1.0);


        float3 BRDF = GetBRDF(iWorldPos.xyz, lightDir, lightVec, toCamera, normal, roughness, diffColor.rgb, specColor);
        finalColor.rgb = BRDF * lightColor * (atten * shadow) / M_PI;

        #ifdef AMBIENT
            finalColor += iVertexLight * diffColor.rgb;
            #ifdef LIGHTMAP
                finalColor += (Sample2D(EmissiveMap, iTexCoord2).rgb * 2.0 + cAmbientColor.rgb) * diffColor.rgb;
            #elif defined(EMISSIVEMAP)
                finalColor += cMatEmissiveColor * Sample2D(EmissiveMap, iTexCoord.xy).rgb;
            #else
                finalColor += cMatEmissiveColor;
            #endif
            oColor = float4(GetFog(finalColor, fogFactor), diffColor.a);
        #else
            oColor = float4(GetLitFog(finalColor, fogFactor), diffColor.a);
        #endif
    #elif defined(DEFERRED)
        // Fill deferred G-buffer
        const float3 spareData = 0; // Can be used to pass more data to deferred renderer
        oColor = float4(specColor, spareData.r);
        oAlbedo = float4(diffColor.rgb, spareData.g);
        oNormal = float4(normalize(normal) * roughness, spareData.b);
        oDepth = iWorldPos.w;
        #ifdef LIGHTMAP
            #error Lightmaps are not supported for PBR Deferred
        #endif
    #else
        // Ambient & per-vertex lighting
        float3 finalColor = iVertexLight * diffColor.rgb;
        float3 ambientOcclusion = float3(1.0, 1.0, 1.0);
        #ifdef AO
            // If using AO, the vertex light ambient is black, calculate occluded ambient here
            ambientOcclusion = Sample2D(EmissiveMap, iTexCoord.xy).rgb;
            finalColor += ambientOcclusion * cAmbientColor.rgb * diffColor.rgb;
        #endif

        #ifdef MATERIAL
            // Add light pre-pass accumulation result
            // Lights are accumulated at half intensity. Bring back to full intensity now
            float4 lightInput = 2.0 * Sample2DProj(LightBuffer, iScreenPos);
            float3 lightSpecColor = lightInput.a * lightInput.rgb / max(GetIntensity(lightInput.rgb), 0.001);

            finalColor += lightInput.rgb * diffColor.rgb + lightSpecColor * specColor;
        #endif

        const float3 toCamera = normalize(iWorldPos.xyz - cCameraPosPS);

        const float3 reflection = normalize(reflect(toCamera, normal));
        float3 cubeColor = iVertexLight.rgb;

        #ifdef IBL
            const float3 iblColor = ImageBasedLighting(reflection, normal, toCamera, diffColor, specColor, roughness, cubeColor);
            finalColor += iblColor * ambientOcclusion;
        #endif

        #ifdef ENVCUBEMAP
            finalColor += cMatEnvMapColor * SampleCube(EnvCubeMap, reflect(iReflectionVec, normal)).rgb;
        #endif
        #ifdef LIGHTMAP
            finalColor += (Sample2D(EmissiveMap, iTexCoord2).rgb * 2.0 + cAmbientColor.rgb) * diffColor.rgb;
        #elif defined(EMISSIVEMAP)
            finalColor += cMatEmissiveColor * Sample2D(EmissiveMap, iTexCoord.xy).rgb;
        #else
            finalColor += cMatEmissiveColor;
        #endif

        oColor = float4(GetFog(finalColor, fogFactor), diffColor.a);
    #endif
}<|MERGE_RESOLUTION|>--- conflicted
+++ resolved
@@ -53,7 +53,7 @@
     #endif
     out float3 oNormal : TEXCOORD1,
     out float4 oWorldPos : TEXCOORD2,
-    #if defined(LIGHTMAP) || defined(AO)
+    #if defined(LIGHTMAP)
         out float2 oTexCoord2 : TEXCOORD4,
     #endif
     out float3 oVertexLight : TEXCOORD5,
@@ -70,14 +70,7 @@
     #else
         out float4 oScreenPos : TEXCOORD6,
         #ifdef ENVCUBEMAP
-<<<<<<< HEAD
             out float3 oReflectionVec : TEXCOORD7,
-=======
-            out float3 oReflectionVec : TEXCOORD6,
-        #endif
-        #if defined(LIGHTMAP)
-            out float2 oTexCoord2 : TEXCOORD7,
->>>>>>> 23a6d24a
         #endif
     #endif
     #ifdef VERTEXCOLOR
@@ -117,7 +110,7 @@
     #endif
 
     // Ambient & per-vertex lighting
-    #if defined(LIGHTMAP) || defined(AO)
+    #if defined(LIGHTMAP)
         // If using lightmap, disregard zone ambient light
         // If using AO, calculate ambient in the PS
         oVertexLight = float3(0.0, 0.0, 0.0);
@@ -144,21 +137,6 @@
             oCubeMaskVec = mul(worldPos - cLightPos.xyz, (float3x3)cLightMatrices[0]);
         #endif
     #else
-<<<<<<< HEAD
-=======
-        // Ambient & per-vertex lighting
-        #if defined(LIGHTMAP)
-            // If using lightmap, disregard zone ambient light
-            oVertexLight = float3(0.0, 0.0, 0.0);
-            oTexCoord2 = iTexCoord2;
-        #elif defined(AO)
-            // If using AO, calculate ambient in the PS
-            oVertexLight = float3(0.0, 0.0, 0.0);
-        #else
-            oVertexLight = GetAmbient(GetZonePos(worldPos));
-        #endif
-
->>>>>>> 23a6d24a
         #ifdef NUMVERTEXLIGHTS
             for (int i = 0; i < NUMVERTEXLIGHTS; ++i)
                 oVertexLight += GetVertexLight(i, worldPos, oNormal) * cVertexLights[i * 3].rgb;
@@ -181,7 +159,7 @@
     #endif
     float3 iNormal : TEXCOORD1,
     float4 iWorldPos : TEXCOORD2,
-    #if defined(LIGHTMAP) || defined(AO)
+    #if defined(LIGHTMAP)
         float2 iTexCoord2 : TEXCOORD4,
     #endif
     float3 iVertexLight : TEXCOORD5,
@@ -198,14 +176,7 @@
     #else
         float4 iScreenPos : TEXCOORD6,
         #ifdef ENVCUBEMAP
-<<<<<<< HEAD
             float3 iReflectionVec : TEXCOORD7,
-=======
-            float3 iReflectionVec : TEXCOORD6,
-        #endif
-        #if defined(LIGHTMAP)
-            float2 iTexCoord2 : TEXCOORD7,
->>>>>>> 23a6d24a
         #endif
     #endif
     #ifdef VERTEXCOLOR
