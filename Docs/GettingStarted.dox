--- conflicted
+++ resolved
@@ -123,16 +123,7 @@
 |URHO3D_STATIC_RUNTIME|0|Use static C/C++ runtime libraries and eliminate the need for runtime DLLs installation (VS only)|
 |URHO3D_WIN32_CONSOLE |0|Use console main() instead of WinMain() as entry point when setting up Windows executable targets (Windows platform only)|
 |URHO3D_MACOSX_BUNDLE |0|Use MACOSX_BUNDLE when setting up macOS executable targets (macOS platform only)|
-<<<<<<< HEAD
-=======
 |URHO3D_LIB_TYPE      |STATIC|Specify Urho3D library type, possible values are STATIC (default) and SHARED (not available for Emscripten)|
-|URHO3D_SCP_TO_TARGET |-|Use scp to transfer executables to target system (RPI and generic ARM cross-compiling build only), SSH digital key must be setup first for this to work, typical value has a pattern of usr@tgt:remote-loc|
-|URHO3D_UPDATE_SOURCE_TREE|0|Enable commands to copy back some of the generated build artifacts from build tree to source tree to facilitate devs to push them as part of a commit (for library devs with push right only)|
-|URHO3D_USE_LIB64_RPM |0|Enable 64-bit RPM CPack generator using /usr/lib64 and disable all other generators (Debian-based host only, which uses /usr/lib by default)|
-|URHO3D_USE_LIB_DEB   |0|Enable 64-bit DEB CPack generator using /usr/lib and disable all other generators (Redhat-based host only, which uses /usr/lib64 by default)|
-|URHO3D_HOME          |-|Path to Urho3D build tree or SDK installation location (downstream project only)|
-|URHO3D_DEPLOYMENT_TARGET|native|Specify the minimum CPU type on which the target binaries are to be deployed (non-ARM platform only), see GCC/Clang's -march option for possible values; Use 'generic' for targeting a wide range of generic processors|
->>>>>>> 68f4d909
 |CMAKE_BUILD_TYPE     |Release|Specify CMake build configuration (single-configuration generator only), possible values are Release (default), RelWithDebInfo, and Debug|
 |CMAKE_INSTALL_PREFIX |*|Install path prefix, prepended onto install directories; default to 'c:/Program Files/Urho3D' on Windows host and '/usr/local' on all other non-Windows hosts|
 |CMAKE_OSX_DEPLOYMENT_TARGET|-|Specify macOS deployment target (macOS platform only); default to current running macOS if not specified, the minimum supported target is 10.9|
@@ -141,25 +132,9 @@
 |DIRECTX_INC_SEARCH_PATHS|-|Additional search paths to find DirectX headers (MinGW only)|
 |DIRECTX_LIB_SEARCH_PATHS|-|Additional search paths to find DirectX libraries (MinGW only)|
 |DIRECT3D_DLL_REDIST_SEARCH_PATHS|-|Additional search paths to find DirectX runtime DLL (MinGW only); should only be used for older MinGW version that still uses 'd3dcompiler_43.dll' or 'd3dcompiler_42.dll'.|
-<<<<<<< HEAD
 |EMSCRIPTEN_WASM      |1|Enable Binaryen support to generate output to WASM (WebAssembly) format (Emscripten only)|
-|EMSCRIPTEN_ALLOW_MEMORY_GROWTH|*|Enable memory growing based on application demand when targeting asm.js, it is not set by default due to performance penalty (Emscripten with STATIC or SHARED library type only)|
-|EMSCRIPTEN_TOTAL_MEMORY|*|Specify the total size of memory to be used (Emscripten only); default to 128 MB, must be in multiple of 64 KB when targeting WebAssembly and in multiple of 16 MB when targeting asm.js|
-=======
-|RPI_PREFIX           |-|Prefix path to Raspberry Pi cross-compiler tools (RPI cross-compiling build only)|
-|RPI_SYSROOT          |-|Path to Raspberry Pi system root (RPI cross-compiling build only)|
-|RPI_ABI              |*|Specify target ABI (RPI platform only), possible values are armeabi-v6 (default for RPI 1), armeabi-v7a (default for RPI 2), armeabi-v7a with NEON, and armeabi-v7a with VFPV4|
-|ARM_PREFIX           |-|Prefix path to ARM cross-compiler tools (ARM on Linux cross-compiling build only)|
-|ARM_SYSROOT          |-|Path to ARM system root (ARM on Linux cross-compiling build only)|
-|ARM_ABI_FLAGS        |-|Specify ABI compiler flags (ARM on Linux platform only); e.g. Orange-Pi Mini 2 could use '-mcpu=cortex-a7 -mfpu=neon-vfpv4'|
-|EMSCRIPTEN_ROOT_PATH |-|Root path to Emscripten cross-compiler tools (Emscripten only)|
-|EMSCRIPTEN_SYSROOT   |-|Path to Emscripten system root (Emscripten only)|
-|EMSCRIPTEN_AUTO_SHELL|1|Auto adding a default HTML shell-file when it is not explicitly specified (Emscripten only)|
 |EMSCRIPTEN_ALLOW_MEMORY_GROWTH|1|Enable memory growing based on application demand, default to true as there should be little or no overhead (Emscripten only)|
 |EMSCRIPTEN_TOTAL_MEMORY|*|Specify the total size of memory to be used (Emscripten only); default to 128 MB, must be in multiple of 64 KB|
-|EMSCRIPTEN_SHARE_DATA|0|Enable sharing data file support (Emscripten only)|
-|EMSCRIPTEN_EMRUN_BROWSER|firefox|Specify the particular browser to be spawned by emrun during testing (Emscripten only), use 'emrun --list_browsers' command to get the list of possible values|
->>>>>>> 68f4d909
 
 Note that the specified build option values are cached by CMake after the initial configuration step. The cached values will be used by CMake in the subsequent configuration. The same build options are not required to be specified again and again. But once a non-default build option value is being cached, it can only be reverted back to its default value by explicitly resetting it. That is, simply by not passing the corresponding build option would not revert it back to its default. One way to revert all the build options to their default values is by clearing the CMake cache by executing cmake_clean.bat or cmake_clean.sh with the location of the build tree as the first argument or by executing it in the build tree itself.
 
