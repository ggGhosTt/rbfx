--- conflicted
+++ resolved
@@ -101,22 +101,6 @@
 
 |Build Option         |Value|Description          |
 |---------------------|-----|---------------------|
-<<<<<<< HEAD
-=======
-|ARM                  |0|Configure project using ARM cross-compiler toolchain (cmake_generic.sh only), cmake-gui users need to specify ARM toolchain file for cross-compiling explicitly|
-|RPI                  |0|Configure project using Raspberry Pi cross-compiler toolchain (cmake_generic.sh only), cmake-gui users need to specify RPI toolchain file for cross-compiling explicitly|
-|MINGW                |0|Configure project using MinGW (32-bit or 64-bit) cross-compiler toolchain (cmake_generic.bat and cmake_generic.sh only), cmake-gui users need to specify MinGW toolchain file for cross-compiling explicitly|
-|WEB                  |0|Configure project using Emscripten cross-compiler toolchain (cmake_generic.bat and cmake_generic.sh only), cmake-gui users need to specify Emscripten toolchain file for cross-compiling explicitly|
-|IOS                  |0|Configure project for targeting iOS platform (cmake_generic.sh and cmake-gui only)|
-|TVOS                 |0|Configure project for targeting tvOS platform (cmake_generic.sh and cmake-gui only)|
-|URHO3D_64BIT         |*|Enable 64-bit build, the default is set based on the native ABI of the chosen compiler toolchain|
-|URHO3D_ANGELSCRIPT   |1|Enable AngelScript scripting support|
-|URHO3D_LUA           |1|Enable Lua scripting support|
-|URHO3D_LUAJIT        |1|Enable Lua scripting support using LuaJIT (check LuaJIT's CMakeLists.txt for more options)|
-|URHO3D_LUAJIT_AMALG  |*|Enable LuaJIT amalgamated build (LuaJIT only); default to true when LuaJIT is enabled|
-|URHO3D_SAFE_LUA      |0|Enable Lua C++ wrapper safety checks (Lua/LuaJIT only)|
-|URHO3D_LUA_RAW_SCRIPT_LOADER  |0|Prefer loading raw script files from the file system before falling back on Urho3D resource cache. Useful for debugging (e.g. breakpoints), but less performant (Lua/LuaJIT only)|
->>>>>>> c85522b1
 |URHO3D_IK            |1|Enable inverse kinematics support|
 |URHO3D_NETWORK       |1|Enable Networking support|
 |URHO3D_SSL           |0|Enable HTTPS support for HttpRequest. Requires URHO3D_NETWORK build option to be enabled|
@@ -147,16 +131,6 @@
 |URHO3D_WIN32_CONSOLE |0|Use console main() instead of WinMain() as entry point when setting up Windows executable targets (Windows platform only)|
 |URHO3D_MACOSX_BUNDLE |0|Use MACOSX_BUNDLE when setting up macOS executable targets (macOS platform only)|
 |URHO3D_LIB_TYPE      |STATIC|Specify Urho3D library type, possible values are STATIC (default) and SHARED (not available for Emscripten)|
-<<<<<<< HEAD
-=======
-|URHO3D_SCP_TO_TARGET |-|Use scp to transfer executables to target system (RPI and generic ARM cross-compiling build only), SSH digital key must be setup first for this to work, typical value has a pattern of usr@tgt:remote-loc|
-|URHO3D_UPDATE_SOURCE_TREE|0|Enable commands to copy back some of the generated build artifacts from build tree to source tree to facilitate devs to push them as part of a commit (for library devs with push right only)|
-|URHO3D_GENERATEBINDINGS|0|Enable script API binding generation|
-|URHO3D_USE_LIB64_RPM |0|Enable 64-bit RPM CPack generator using /usr/lib64 and disable all other generators (Debian-based host only, which uses /usr/lib by default)|
-|URHO3D_USE_LIB_DEB   |0|Enable 64-bit DEB CPack generator using /usr/lib and disable all other generators (Redhat-based host only, which uses /usr/lib64 by default)|
-|URHO3D_HOME          |-|Path to Urho3D build tree or SDK installation location (downstream project only)|
-|URHO3D_DEPLOYMENT_TARGET|native|Specify the minimum CPU type on which the target binaries are to be deployed (non-ARM platform only), see GCC/Clang's -march option for possible values; Use 'generic' for targeting a wide range of generic processors|
->>>>>>> c85522b1
 |CMAKE_BUILD_TYPE     |Release|Specify CMake build configuration (single-configuration generator only), possible values are Release (default), RelWithDebInfo, and Debug|
 |CMAKE_INSTALL_PREFIX |*|Install path prefix, prepended onto install directories; default to 'c:/Program Files/Urho3D' on Windows host and '/usr/local' on all other non-Windows hosts|
 |CMAKE_OSX_DEPLOYMENT_TARGET|-|Specify macOS deployment target (macOS platform only); default to current running macOS if not specified, the minimum supported target is 10.9|
@@ -237,25 +211,8 @@
 |Gradle Property|Description    |
 |---------------|---------------|
 |ANDROID_ABI|A comma-separated list of ABIs for split build configuration; when not specified defaults to universal build|
-<<<<<<< HEAD
-|URHO3D_FILEWATCHER|Pass-through as CMake build option|
-|URHO3D_IK|Pass-through as CMake build option|
-|URHO3D_LOGGING|Pass-through as CMake build option|
-|URHO3D_NAVIGATION|Pass-through as CMake build option|
-|URHO3D_NETWORK|Pass-through as CMake build option|
-|URHO3D_PLAYER|Pass-through as CMake build option|
-|URHO3D_PHYSICS|Pass-through as CMake build option|
-|URHO3D_PROFILING|Pass-through as CMake build option|
-|URHO3D_SAMPLES|Pass-through as CMake build option|
-|URHO3D_THREADING|Pass-through as CMake build option|
-|URHO3D_URHO2D|Pass-through as CMake build option|
-|URHO3D_WEBP|Pass-through as CMake build option|
-
-The Gradle properties can be passed by using "-P" Gradle option, e.g.: "./gradlew -P URHO3D_LUA=0 build" to build without Lua subsystem.
-=======
 
 The Gradle properties can be passed by using "-P" Gradle option, e.g.: "./gradlew -P ANDROID_ABI=x86 build".
->>>>>>> c85522b1
 
 \section Building_iOS_tvOS iOS and tvOS build process (tvOS is still EXPERIMENTAL)
 
@@ -648,7 +605,7 @@
 rake make [<platform>] [<option>=<value> [<option>=<value>]] [[<platform>_]build_tree=/path/to/build-tree] [numjobs=n] [clean_first] [unfilter]
 \endverbatim
 
-The default <generator> when not specified is 'generic', which let CMake to detect and choose what generator is available in the host to use. The possible values are: 'codeblocks', 'eclipse', 'ninja', 'vs2017', 'vs2019', 'xcode'.
+The default <generator> when not specified is 'generic', which let CMake to detect and choose what generator is available in the host to use. The possible values are: 'codeblocks', 'eclipse', 'ninja', 'vs2015', 'vs2017', 'vs2019', 'xcode'.
 
 The default <platform> when not specified is the native platform of the build host, 'linux', 'macOS', 'win'. The other possible values are: 'android', 'web', 'ios', 'tvos', 'mingw', 'rpi'. Naturally this influences the compiler toolchain being used in the generated build tree.
 
