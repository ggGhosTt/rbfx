<<<<<<< HEAD
//
// Copyright (c) 2008-2018 the Urho3D project.
//
// Permission is hereby granted, free of charge, to any person obtaining a copy
// of this software and associated documentation files (the "Software"), to deal
// in the Software without restriction, including without limitation the rights
// to use, copy, modify, merge, publish, distribute, sublicense, and/or sell
// copies of the Software, and to permit persons to whom the Software is
// furnished to do so, subject to the following conditions:
//
// The above copyright notice and this permission notice shall be included in
// all copies or substantial portions of the Software.
//
// THE SOFTWARE IS PROVIDED "AS IS", WITHOUT WARRANTY OF ANY KIND, EXPRESS OR
// IMPLIED, INCLUDING BUT NOT LIMITED TO THE WARRANTIES OF MERCHANTABILITY,
// FITNESS FOR A PARTICULAR PURPOSE AND NONINFRINGEMENT. IN NO EVENT SHALL THE
// AUTHORS OR COPYRIGHT HOLDERS BE LIABLE FOR ANY CLAIM, DAMAGES OR OTHER
// LIABILITY, WHETHER IN AN ACTION OF CONTRACT, TORT OR OTHERWISE, ARISING FROM,
// OUT OF OR IN CONNECTION WITH THE SOFTWARE OR THE USE OR OTHER DEALINGS IN
// THE SOFTWARE.
//

#pragma once

#include "../Container/HashBase.h"
#include "../Container/RefCounted.h"

#include <cassert>

namespace Urho3D
{

/// Shared array pointer template class. Uses non-intrusive reference counting.
template <class T> class SharedArrayPtr
{
public:
    /// Construct a null shared array pointer.
    SharedArrayPtr() :
        ptr_(nullptr),
        refCount_(nullptr)
    {
    }

    /// Copy-construct from another shared array pointer.
    SharedArrayPtr(const SharedArrayPtr<T>& rhs) :
        ptr_(rhs.ptr_),
        refCount_(rhs.refCount_)
    {
        AddRef();
    }

    /// Move from another shared array pointer.
    SharedArrayPtr(SharedArrayPtr<T>&& rhs)
    {
        Swap(ptr_, rhs.ptr_);
        Swap(refCount_, rhs.refCount_);
    }

    /// Construct from a raw pointer.
    explicit SharedArrayPtr(T* ptr) :
        ptr_(ptr),
        refCount_(new RefCount())
    {
        AddRef();
    }

    /// Destruct. Release the array reference.
    ~SharedArrayPtr()
    {
        ReleaseRef();
    }

    /// Assign from another shared array pointer.
    SharedArrayPtr<T>& operator =(const SharedArrayPtr<T>& rhs)
    {
        if (ptr_ == rhs.ptr_)
            return *this;

        ReleaseRef();
        ptr_ = rhs.ptr_;
        refCount_ = rhs.refCount_;
        AddRef();

        return *this;
    }

    /// Assign from a raw pointer.
    SharedArrayPtr<T>& operator =(T* ptr)
    {
        if (ptr_ == ptr)
            return *this;

        ReleaseRef();

        if (ptr)
        {
            ptr_ = ptr;
            refCount_ = new RefCount();
            AddRef();
        }

        return *this;
    }

    /// Point to the array.
    T* operator ->() const
    {
        assert(ptr_);
        return ptr_;
    }

    /// Dereference the array.
    T& operator *() const
    {
        assert(ptr_);
        return *ptr_;
    }

    /// Subscript the array.
    T& operator [](int index)
    {
        assert(ptr_);
        return ptr_[index];
    }

    /// Test for equality with another shared array pointer.
    bool operator ==(const SharedArrayPtr<T>& rhs) const { return ptr_ == rhs.ptr_; }

    /// Test for inequality with another shared array pointer.
    bool operator !=(const SharedArrayPtr<T>& rhs) const { return ptr_ != rhs.ptr_; }

    /// Test for less than with another array pointer.
    bool operator <(const SharedArrayPtr<T>& rhs) const { return ptr_ < rhs.ptr_; }

    /// Convert to a raw pointer.
    operator T*() const { return ptr_; }    // NOLINT(google-explicit-constructor)

    /// Reset to null and release the array reference.
    void Reset() { ReleaseRef(); }

    /// Perform a static cast from a shared array pointer of another type.
    template <class U> void StaticCast(const SharedArrayPtr<U>& rhs)
    {
        ReleaseRef();
        ptr_ = static_cast<T*>(rhs.Get());
        refCount_ = rhs.RefCountPtr();
        AddRef();
    }

    /// Perform a reinterpret cast from a shared array pointer of another type.
    template <class U> void ReinterpretCast(const SharedArrayPtr<U>& rhs)
    {
        ReleaseRef();
        ptr_ = reinterpret_cast<T*>(rhs.Get());
        refCount_ = rhs.RefCountPtr();
        AddRef();
    }

    /// Check if the pointer is null.
    bool Null() const { return ptr_ == 0; }

    /// Check if the pointer is not null.
    bool NotNull() const { return ptr_ != 0; }

    /// Return the raw pointer.
    T* Get() const { return ptr_; }

    /// Return the array's reference count, or 0 if the pointer is null.
    int Refs() const { return refCount_ ? refCount_->refs_ : 0; }

    /// Return the array's weak reference count, or 0 if the pointer is null.
    int WeakRefs() const { return refCount_ ? refCount_->weakRefs_ : 0; }

    /// Return pointer to the RefCount structure.
    RefCount* RefCountPtr() const { return refCount_; }

    /// Return hash value for HashSet & HashMap.
    unsigned ToHash() const { return (unsigned)((size_t)ptr_ / sizeof(T)); }

private:
    /// Prevent direct assignment from a shared array pointer of different type.
    template <class U> SharedArrayPtr<T>& operator =(const SharedArrayPtr<U>& rhs);

    /// Add a reference to the array pointed to.
    void AddRef()
    {
        if (refCount_)
        {
            assert(refCount_->refs_ >= 0);
            ++(refCount_->refs_);
        }
    }

    /// Release the array reference and delete it and the RefCount structure if necessary.
    void ReleaseRef()
    {
        if (refCount_)
        {
            assert(refCount_->refs_ > 0);
            --(refCount_->refs_);
            if (!refCount_->refs_)
            {
                refCount_->refs_ = -1;
                delete[] ptr_;
            }

            if (refCount_->refs_ < 0 && !refCount_->weakRefs_)
                delete refCount_;
        }

        ptr_ = nullptr;
        refCount_ = nullptr;
    }

    /// Pointer to the array.
    T* ptr_ = nullptr;
    /// Pointer to the RefCount structure.
    RefCount* refCount_ = nullptr;
};

/// Perform a static cast from one shared array pointer type to another.
template <class T, class U> SharedArrayPtr<T> StaticCast(const SharedArrayPtr<U>& ptr)
{
    SharedArrayPtr<T> ret;
    ret.StaticCast(ptr);
    return ret;
}

/// Perform a reinterpret cast from one shared array pointer type to another.
template <class T, class U> SharedArrayPtr<T> ReinterpretCast(const SharedArrayPtr<U>& ptr)
{
    SharedArrayPtr<T> ret;
    ret.ReinterpretCast(ptr);
    return ret;
}

/// Weak array pointer template class. Uses non-intrusive reference counting.
template <class T> class WeakArrayPtr
{
public:
    /// Construct a null weak array pointer.
    WeakArrayPtr() :
        ptr_(0),
        refCount_(nullptr)
    {
    }

    /// Copy-construct from another weak array pointer.
    WeakArrayPtr(const WeakArrayPtr<T>& rhs) :
        ptr_(rhs.ptr_),
        refCount_(rhs.refCount_)
    {
        AddRef();
    }

    /// Construct from a shared array pointer.
    explicit WeakArrayPtr(const SharedArrayPtr<T>& rhs) :
        ptr_(rhs.Get()),
        refCount_(rhs.RefCountPtr())
    {
        AddRef();
    }

    /// Destruct. Release the weak reference to the array.
    ~WeakArrayPtr()
    {
        ReleaseRef();
    }

    /// Assign from a shared array pointer.
    WeakArrayPtr<T>& operator =(const SharedArrayPtr<T>& rhs)
    {
        if (ptr_ == rhs.Get() && refCount_ == rhs.RefCountPtr())
            return *this;

        ReleaseRef();
        ptr_ = rhs.Get();
        refCount_ = rhs.RefCountPtr();
        AddRef();

        return *this;
    }

    /// Assign from another weak array pointer.
    WeakArrayPtr<T>& operator =(const WeakArrayPtr<T>& rhs)
    {
        if (ptr_ == rhs.ptr_ && refCount_ == rhs.refCount_)
            return *this;

        ReleaseRef();
        ptr_ = rhs.ptr_;
        refCount_ = rhs.refCount_;
        AddRef();

        return *this;
    }

    /// Convert to shared array pointer. If expired, return a null shared array pointer.
    SharedArrayPtr<T> Lock() const
    {
        if (Expired())
            return SharedArrayPtr<T>();
        else
            return SharedArrayPtr<T>(ptr_, refCount_);
    }

    /// Return raw pointer. If expired, return null.
    T* Get() const
    {
        if (Expired())
            return 0;
        else
            return ptr_;
    }

    /// Point to the array.
    T* operator ->() const
    {
        T* rawPtr = Get();
        assert(rawPtr);
        return rawPtr;
    }

    /// Dereference the array.
    T& operator *() const
    {
        T* rawPtr = Get();
        assert(rawPtr);
        return *rawPtr;
    }

    /// Subscript the array.
    T& operator [](const int index)
    {
        T* rawPtr = Get();
        assert(rawPtr);
        return (*rawPtr)[index];
    }

    /// Test for equality with another weak array pointer.
    bool operator ==(const WeakArrayPtr<T>& rhs) const { return ptr_ == rhs.ptr_ && refCount_ == rhs.refCount_; }

    /// Test for inequality with another weak array pointer.
    bool operator !=(const WeakArrayPtr<T>& rhs) const { return ptr_ != rhs.ptr_ || refCount_ != rhs.refCount_; }

    /// Test for less than with another weak array pointer.
    bool operator <(const WeakArrayPtr<T>& rhs) const { return ptr_ < rhs.ptr_; }

    /// Convert to a raw pointer, null if array is expired.
    operator T*() const { return Get(); }       // NOLINT(google-explicit-constructor)

    /// Reset to null and release the weak reference.
    void Reset() { ReleaseRef(); }

    /// Perform a static cast from a weak array pointer of another type.
    template <class U> void StaticCast(const WeakArrayPtr<U>& rhs)
    {
        ReleaseRef();
        ptr_ = static_cast<T*>(rhs.Get());
        refCount_ = rhs.refCount_;
        AddRef();
    }

    /// Perform a dynamic cast from a weak array pointer of another type.
    template <class U> void DynamicCast(const WeakArrayPtr<U>& rhs)
    {
        ReleaseRef();
        ptr_ = dynamic_cast<T*>(rhs.Get());

        if (ptr_)
        {
            refCount_ = rhs.refCount_;
            AddRef();
        }
        else
            refCount_ = 0;
    }

    /// Check if the pointer is null.
    bool Null() const { return refCount_ == 0; }

    /// Check if the pointer is not null.
    bool NotNull() const { return refCount_ != 0; }

    /// Return the array's reference count, or 0 if null pointer or if array has expired.
    int Refs() const { return (refCount_ && refCount_->refs_ >= 0) ? refCount_->refs_ : 0; }

    /// Return the array's weak reference count.
    int WeakRefs() const { return refCount_ ? refCount_->weakRefs_ : 0; }

    /// Return whether the array has expired. If null pointer, always return true.
    bool Expired() const { return refCount_ ? refCount_->refs_ < 0 : true; }

    /// Return pointer to RefCount structure.
    RefCount* RefCountPtr() const { return refCount_; }

    /// Return hash value for HashSet & HashMap.
    unsigned ToHash() const { return (unsigned)((size_t)ptr_ / sizeof(T)); }

private:
    /// Prevent direct assignment from a weak array pointer of different type.
    template <class U> WeakArrayPtr<T>& operator =(const WeakArrayPtr<U>& rhs);

    /// Add a weak reference to the array pointed to.
    void AddRef()
    {
        if (refCount_)
        {
            assert(refCount_->weakRefs_ >= 0);
            ++(refCount_->weakRefs_);
        }
    }

    /// Release the weak reference. Delete the Refcount structure if necessary.
    void ReleaseRef()
    {
        if (refCount_)
        {
            assert(refCount_->weakRefs_ >= 0);

            if (refCount_->weakRefs_ > 0)
                --(refCount_->weakRefs_);

            if (Expired() && !refCount_->weakRefs_)
                delete refCount_;
        }

        ptr_ = 0;
        refCount_ = 0;
    }

    /// Pointer to the array.
    T* ptr_;
    /// Pointer to the RefCount structure.
    RefCount* refCount_;
};

/// Perform a static cast from one weak array pointer type to another.
template <class T, class U> WeakArrayPtr<T> StaticCast(const WeakArrayPtr<U>& ptr)
{
    WeakArrayPtr<T> ret;
    ret.StaticCast(ptr);
    return ret;
}

/// Perform a reinterpret cast from one weak pointer type to another.
template <class T, class U> WeakArrayPtr<T> ReinterpretCast(const WeakArrayPtr<U>& ptr)
{
    WeakArrayPtr<T> ret;
    ret.ReinterpretCast(ptr);
    return ret;
}

}
=======
//
// Copyright (c) 2008-2019 the Urho3D project.
//
// Permission is hereby granted, free of charge, to any person obtaining a copy
// of this software and associated documentation files (the "Software"), to deal
// in the Software without restriction, including without limitation the rights
// to use, copy, modify, merge, publish, distribute, sublicense, and/or sell
// copies of the Software, and to permit persons to whom the Software is
// furnished to do so, subject to the following conditions:
//
// The above copyright notice and this permission notice shall be included in
// all copies or substantial portions of the Software.
//
// THE SOFTWARE IS PROVIDED "AS IS", WITHOUT WARRANTY OF ANY KIND, EXPRESS OR
// IMPLIED, INCLUDING BUT NOT LIMITED TO THE WARRANTIES OF MERCHANTABILITY,
// FITNESS FOR A PARTICULAR PURPOSE AND NONINFRINGEMENT. IN NO EVENT SHALL THE
// AUTHORS OR COPYRIGHT HOLDERS BE LIABLE FOR ANY CLAIM, DAMAGES OR OTHER
// LIABILITY, WHETHER IN AN ACTION OF CONTRACT, TORT OR OTHERWISE, ARISING FROM,
// OUT OF OR IN CONNECTION WITH THE SOFTWARE OR THE USE OR OTHER DEALINGS IN
// THE SOFTWARE.
//

#pragma once

#include "../Container/HashBase.h"
#include "../Container/RefCounted.h"

#include <cassert>

namespace Urho3D
{

/// Shared array pointer template class. Uses non-intrusive reference counting.
template <class T> class SharedArrayPtr
{
public:
    /// Construct a null shared array pointer.
    SharedArrayPtr() :
        ptr_(nullptr),
        refCount_(nullptr)
    {
    }

    /// Copy-construct from another shared array pointer.
    SharedArrayPtr(const SharedArrayPtr<T>& rhs) :
        ptr_(rhs.ptr_),
        refCount_(rhs.refCount_)
    {
        AddRef();
    }

    /// Construct from a raw pointer.
    explicit SharedArrayPtr(T* ptr) :
        ptr_(ptr),
        refCount_(new RefCount())
    {
        AddRef();
    }

    /// Destruct. Release the array reference.
    ~SharedArrayPtr()
    {
        ReleaseRef();
    }

    /// Assign from another shared array pointer.
    SharedArrayPtr<T>& operator =(const SharedArrayPtr<T>& rhs)
    {
        if (ptr_ == rhs.ptr_)
            return *this;

        ReleaseRef();
        ptr_ = rhs.ptr_;
        refCount_ = rhs.refCount_;
        AddRef();

        return *this;
    }

    /// Assign from a raw pointer.
    SharedArrayPtr<T>& operator =(T* ptr)
    {
        if (ptr_ == ptr)
            return *this;

        ReleaseRef();

        if (ptr)
        {
            ptr_ = ptr;
            refCount_ = new RefCount();
            AddRef();
        }

        return *this;
    }

    /// Point to the array.
    T* operator ->() const
    {
        assert(ptr_);
        return ptr_;
    }

    /// Dereference the array.
    T& operator *() const
    {
        assert(ptr_);
        return *ptr_;
    }

    /// Subscript the array.
    T& operator [](int index)
    {
        assert(ptr_);
        return ptr_[index];
    }

    /// Test for equality with another shared array pointer.
    bool operator ==(const SharedArrayPtr<T>& rhs) const { return ptr_ == rhs.ptr_; }

    /// Test for inequality with another shared array pointer.
    bool operator !=(const SharedArrayPtr<T>& rhs) const { return ptr_ != rhs.ptr_; }

    /// Test for less than with another array pointer.
    bool operator <(const SharedArrayPtr<T>& rhs) const { return ptr_ < rhs.ptr_; }

    /// Convert to a raw pointer.
    operator T*() const { return ptr_; }    // NOLINT(google-explicit-constructor)

    /// Reset to null and release the array reference.
    void Reset() { ReleaseRef(); }

    /// Perform a static cast from a shared array pointer of another type.
    template <class U> void StaticCast(const SharedArrayPtr<U>& rhs)
    {
        ReleaseRef();
        ptr_ = static_cast<T*>(rhs.Get());
        refCount_ = rhs.RefCountPtr();
        AddRef();
    }

    /// Perform a reinterpret cast from a shared array pointer of another type.
    template <class U> void ReinterpretCast(const SharedArrayPtr<U>& rhs)
    {
        ReleaseRef();
        ptr_ = reinterpret_cast<T*>(rhs.Get());
        refCount_ = rhs.RefCountPtr();
        AddRef();
    }

    /// Check if the pointer is null.
    bool Null() const { return ptr_ == 0; }

    /// Check if the pointer is not null.
    bool NotNull() const { return ptr_ != 0; }

    /// Return the raw pointer.
    T* Get() const { return ptr_; }

    /// Return the array's reference count, or 0 if the pointer is null.
    int Refs() const { return refCount_ ? refCount_->refs_ : 0; }

    /// Return the array's weak reference count, or 0 if the pointer is null.
    int WeakRefs() const { return refCount_ ? refCount_->weakRefs_ : 0; }

    /// Return pointer to the RefCount structure.
    RefCount* RefCountPtr() const { return refCount_; }

    /// Return hash value for HashSet & HashMap.
    unsigned ToHash() const { return (unsigned)((size_t)ptr_ / sizeof(T)); }

private:
    /// Prevent direct assignment from a shared array pointer of different type.
    template <class U> SharedArrayPtr<T>& operator =(const SharedArrayPtr<U>& rhs);

    /// Add a reference to the array pointed to.
    void AddRef()
    {
        if (refCount_)
        {
            assert(refCount_->refs_ >= 0);
            ++(refCount_->refs_);
        }
    }

    /// Release the array reference and delete it and the RefCount structure if necessary.
    void ReleaseRef()
    {
        if (refCount_)
        {
            assert(refCount_->refs_ > 0);
            --(refCount_->refs_);
            if (!refCount_->refs_)
            {
                refCount_->refs_ = -1;
                delete[] ptr_;
            }

            if (refCount_->refs_ < 0 && !refCount_->weakRefs_)
                delete refCount_;
        }

        ptr_ = nullptr;
        refCount_ = nullptr;
    }

    /// Pointer to the array.
    T* ptr_;
    /// Pointer to the RefCount structure.
    RefCount* refCount_;
};

/// Perform a static cast from one shared array pointer type to another.
template <class T, class U> SharedArrayPtr<T> StaticCast(const SharedArrayPtr<U>& ptr)
{
    SharedArrayPtr<T> ret;
    ret.StaticCast(ptr);
    return ret;
}

/// Perform a reinterpret cast from one shared array pointer type to another.
template <class T, class U> SharedArrayPtr<T> ReinterpretCast(const SharedArrayPtr<U>& ptr)
{
    SharedArrayPtr<T> ret;
    ret.ReinterpretCast(ptr);
    return ret;
}

/// Weak array pointer template class. Uses non-intrusive reference counting.
template <class T> class WeakArrayPtr
{
public:
    /// Construct a null weak array pointer.
    WeakArrayPtr() :
        ptr_(0),
        refCount_(nullptr)
    {
    }

    /// Copy-construct from another weak array pointer.
    WeakArrayPtr(const WeakArrayPtr<T>& rhs) :
        ptr_(rhs.ptr_),
        refCount_(rhs.refCount_)
    {
        AddRef();
    }

    /// Construct from a shared array pointer.
    explicit WeakArrayPtr(const SharedArrayPtr<T>& rhs) :
        ptr_(rhs.Get()),
        refCount_(rhs.RefCountPtr())
    {
        AddRef();
    }

    /// Destruct. Release the weak reference to the array.
    ~WeakArrayPtr()
    {
        ReleaseRef();
    }

    /// Assign from a shared array pointer.
    WeakArrayPtr<T>& operator =(const SharedArrayPtr<T>& rhs)
    {
        if (ptr_ == rhs.Get() && refCount_ == rhs.RefCountPtr())
            return *this;

        ReleaseRef();
        ptr_ = rhs.Get();
        refCount_ = rhs.RefCountPtr();
        AddRef();

        return *this;
    }

    /// Assign from another weak array pointer.
    WeakArrayPtr<T>& operator =(const WeakArrayPtr<T>& rhs)
    {
        if (ptr_ == rhs.ptr_ && refCount_ == rhs.refCount_)
            return *this;

        ReleaseRef();
        ptr_ = rhs.ptr_;
        refCount_ = rhs.refCount_;
        AddRef();

        return *this;
    }

    /// Convert to shared array pointer. If expired, return a null shared array pointer.
    SharedArrayPtr<T> Lock() const
    {
        if (Expired())
            return SharedArrayPtr<T>();
        else
            return SharedArrayPtr<T>(ptr_, refCount_);
    }

    /// Return raw pointer. If expired, return null.
    T* Get() const
    {
        if (Expired())
            return 0;
        else
            return ptr_;
    }

    /// Point to the array.
    T* operator ->() const
    {
        T* rawPtr = Get();
        assert(rawPtr);
        return rawPtr;
    }

    /// Dereference the array.
    T& operator *() const
    {
        T* rawPtr = Get();
        assert(rawPtr);
        return *rawPtr;
    }

    /// Subscript the array.
    T& operator [](const int index)
    {
        T* rawPtr = Get();
        assert(rawPtr);
        return (*rawPtr)[index];
    }

    /// Test for equality with another weak array pointer.
    bool operator ==(const WeakArrayPtr<T>& rhs) const { return ptr_ == rhs.ptr_ && refCount_ == rhs.refCount_; }

    /// Test for inequality with another weak array pointer.
    bool operator !=(const WeakArrayPtr<T>& rhs) const { return ptr_ != rhs.ptr_ || refCount_ != rhs.refCount_; }

    /// Test for less than with another weak array pointer.
    bool operator <(const WeakArrayPtr<T>& rhs) const { return ptr_ < rhs.ptr_; }

    /// Convert to a raw pointer, null if array is expired.
    operator T*() const { return Get(); }       // NOLINT(google-explicit-constructor)

    /// Reset to null and release the weak reference.
    void Reset() { ReleaseRef(); }

    /// Perform a static cast from a weak array pointer of another type.
    template <class U> void StaticCast(const WeakArrayPtr<U>& rhs)
    {
        ReleaseRef();
        ptr_ = static_cast<T*>(rhs.Get());
        refCount_ = rhs.refCount_;
        AddRef();
    }

    /// Perform a dynamic cast from a weak array pointer of another type.
    template <class U> void DynamicCast(const WeakArrayPtr<U>& rhs)
    {
        ReleaseRef();
        ptr_ = dynamic_cast<T*>(rhs.Get());

        if (ptr_)
        {
            refCount_ = rhs.refCount_;
            AddRef();
        }
        else
            refCount_ = 0;
    }

    /// Check if the pointer is null.
    bool Null() const { return refCount_ == 0; }

    /// Check if the pointer is not null.
    bool NotNull() const { return refCount_ != 0; }

    /// Return the array's reference count, or 0 if null pointer or if array has expired.
    int Refs() const { return (refCount_ && refCount_->refs_ >= 0) ? refCount_->refs_ : 0; }

    /// Return the array's weak reference count.
    int WeakRefs() const { return refCount_ ? refCount_->weakRefs_ : 0; }

    /// Return whether the array has expired. If null pointer, always return true.
    bool Expired() const { return refCount_ ? refCount_->refs_ < 0 : true; }

    /// Return pointer to RefCount structure.
    RefCount* RefCountPtr() const { return refCount_; }

    /// Return hash value for HashSet & HashMap.
    unsigned ToHash() const { return (unsigned)((size_t)ptr_ / sizeof(T)); }

private:
    /// Prevent direct assignment from a weak array pointer of different type.
    template <class U> WeakArrayPtr<T>& operator =(const WeakArrayPtr<U>& rhs);

    /// Add a weak reference to the array pointed to.
    void AddRef()
    {
        if (refCount_)
        {
            assert(refCount_->weakRefs_ >= 0);
            ++(refCount_->weakRefs_);
        }
    }

    /// Release the weak reference. Delete the Refcount structure if necessary.
    void ReleaseRef()
    {
        if (refCount_)
        {
            assert(refCount_->weakRefs_ >= 0);

            if (refCount_->weakRefs_ > 0)
                --(refCount_->weakRefs_);

            if (Expired() && !refCount_->weakRefs_)
                delete refCount_;
        }

        ptr_ = 0;
        refCount_ = 0;
    }

    /// Pointer to the array.
    T* ptr_;
    /// Pointer to the RefCount structure.
    RefCount* refCount_;
};

/// Perform a static cast from one weak array pointer type to another.
template <class T, class U> WeakArrayPtr<T> StaticCast(const WeakArrayPtr<U>& ptr)
{
    WeakArrayPtr<T> ret;
    ret.StaticCast(ptr);
    return ret;
}

/// Perform a reinterpret cast from one weak pointer type to another.
template <class T, class U> WeakArrayPtr<T> ReinterpretCast(const WeakArrayPtr<U>& ptr)
{
    WeakArrayPtr<T> ret;
    ret.ReinterpretCast(ptr);
    return ret;
}

}
>>>>>>> a476f0c4
<|MERGE_RESOLUTION|>--- conflicted
+++ resolved
@@ -1,459 +1,3 @@
-<<<<<<< HEAD
-//
-// Copyright (c) 2008-2018 the Urho3D project.
-//
-// Permission is hereby granted, free of charge, to any person obtaining a copy
-// of this software and associated documentation files (the "Software"), to deal
-// in the Software without restriction, including without limitation the rights
-// to use, copy, modify, merge, publish, distribute, sublicense, and/or sell
-// copies of the Software, and to permit persons to whom the Software is
-// furnished to do so, subject to the following conditions:
-//
-// The above copyright notice and this permission notice shall be included in
-// all copies or substantial portions of the Software.
-//
-// THE SOFTWARE IS PROVIDED "AS IS", WITHOUT WARRANTY OF ANY KIND, EXPRESS OR
-// IMPLIED, INCLUDING BUT NOT LIMITED TO THE WARRANTIES OF MERCHANTABILITY,
-// FITNESS FOR A PARTICULAR PURPOSE AND NONINFRINGEMENT. IN NO EVENT SHALL THE
-// AUTHORS OR COPYRIGHT HOLDERS BE LIABLE FOR ANY CLAIM, DAMAGES OR OTHER
-// LIABILITY, WHETHER IN AN ACTION OF CONTRACT, TORT OR OTHERWISE, ARISING FROM,
-// OUT OF OR IN CONNECTION WITH THE SOFTWARE OR THE USE OR OTHER DEALINGS IN
-// THE SOFTWARE.
-//
-
-#pragma once
-
-#include "../Container/HashBase.h"
-#include "../Container/RefCounted.h"
-
-#include <cassert>
-
-namespace Urho3D
-{
-
-/// Shared array pointer template class. Uses non-intrusive reference counting.
-template <class T> class SharedArrayPtr
-{
-public:
-    /// Construct a null shared array pointer.
-    SharedArrayPtr() :
-        ptr_(nullptr),
-        refCount_(nullptr)
-    {
-    }
-
-    /// Copy-construct from another shared array pointer.
-    SharedArrayPtr(const SharedArrayPtr<T>& rhs) :
-        ptr_(rhs.ptr_),
-        refCount_(rhs.refCount_)
-    {
-        AddRef();
-    }
-
-    /// Move from another shared array pointer.
-    SharedArrayPtr(SharedArrayPtr<T>&& rhs)
-    {
-        Swap(ptr_, rhs.ptr_);
-        Swap(refCount_, rhs.refCount_);
-    }
-
-    /// Construct from a raw pointer.
-    explicit SharedArrayPtr(T* ptr) :
-        ptr_(ptr),
-        refCount_(new RefCount())
-    {
-        AddRef();
-    }
-
-    /// Destruct. Release the array reference.
-    ~SharedArrayPtr()
-    {
-        ReleaseRef();
-    }
-
-    /// Assign from another shared array pointer.
-    SharedArrayPtr<T>& operator =(const SharedArrayPtr<T>& rhs)
-    {
-        if (ptr_ == rhs.ptr_)
-            return *this;
-
-        ReleaseRef();
-        ptr_ = rhs.ptr_;
-        refCount_ = rhs.refCount_;
-        AddRef();
-
-        return *this;
-    }
-
-    /// Assign from a raw pointer.
-    SharedArrayPtr<T>& operator =(T* ptr)
-    {
-        if (ptr_ == ptr)
-            return *this;
-
-        ReleaseRef();
-
-        if (ptr)
-        {
-            ptr_ = ptr;
-            refCount_ = new RefCount();
-            AddRef();
-        }
-
-        return *this;
-    }
-
-    /// Point to the array.
-    T* operator ->() const
-    {
-        assert(ptr_);
-        return ptr_;
-    }
-
-    /// Dereference the array.
-    T& operator *() const
-    {
-        assert(ptr_);
-        return *ptr_;
-    }
-
-    /// Subscript the array.
-    T& operator [](int index)
-    {
-        assert(ptr_);
-        return ptr_[index];
-    }
-
-    /// Test for equality with another shared array pointer.
-    bool operator ==(const SharedArrayPtr<T>& rhs) const { return ptr_ == rhs.ptr_; }
-
-    /// Test for inequality with another shared array pointer.
-    bool operator !=(const SharedArrayPtr<T>& rhs) const { return ptr_ != rhs.ptr_; }
-
-    /// Test for less than with another array pointer.
-    bool operator <(const SharedArrayPtr<T>& rhs) const { return ptr_ < rhs.ptr_; }
-
-    /// Convert to a raw pointer.
-    operator T*() const { return ptr_; }    // NOLINT(google-explicit-constructor)
-
-    /// Reset to null and release the array reference.
-    void Reset() { ReleaseRef(); }
-
-    /// Perform a static cast from a shared array pointer of another type.
-    template <class U> void StaticCast(const SharedArrayPtr<U>& rhs)
-    {
-        ReleaseRef();
-        ptr_ = static_cast<T*>(rhs.Get());
-        refCount_ = rhs.RefCountPtr();
-        AddRef();
-    }
-
-    /// Perform a reinterpret cast from a shared array pointer of another type.
-    template <class U> void ReinterpretCast(const SharedArrayPtr<U>& rhs)
-    {
-        ReleaseRef();
-        ptr_ = reinterpret_cast<T*>(rhs.Get());
-        refCount_ = rhs.RefCountPtr();
-        AddRef();
-    }
-
-    /// Check if the pointer is null.
-    bool Null() const { return ptr_ == 0; }
-
-    /// Check if the pointer is not null.
-    bool NotNull() const { return ptr_ != 0; }
-
-    /// Return the raw pointer.
-    T* Get() const { return ptr_; }
-
-    /// Return the array's reference count, or 0 if the pointer is null.
-    int Refs() const { return refCount_ ? refCount_->refs_ : 0; }
-
-    /// Return the array's weak reference count, or 0 if the pointer is null.
-    int WeakRefs() const { return refCount_ ? refCount_->weakRefs_ : 0; }
-
-    /// Return pointer to the RefCount structure.
-    RefCount* RefCountPtr() const { return refCount_; }
-
-    /// Return hash value for HashSet & HashMap.
-    unsigned ToHash() const { return (unsigned)((size_t)ptr_ / sizeof(T)); }
-
-private:
-    /// Prevent direct assignment from a shared array pointer of different type.
-    template <class U> SharedArrayPtr<T>& operator =(const SharedArrayPtr<U>& rhs);
-
-    /// Add a reference to the array pointed to.
-    void AddRef()
-    {
-        if (refCount_)
-        {
-            assert(refCount_->refs_ >= 0);
-            ++(refCount_->refs_);
-        }
-    }
-
-    /// Release the array reference and delete it and the RefCount structure if necessary.
-    void ReleaseRef()
-    {
-        if (refCount_)
-        {
-            assert(refCount_->refs_ > 0);
-            --(refCount_->refs_);
-            if (!refCount_->refs_)
-            {
-                refCount_->refs_ = -1;
-                delete[] ptr_;
-            }
-
-            if (refCount_->refs_ < 0 && !refCount_->weakRefs_)
-                delete refCount_;
-        }
-
-        ptr_ = nullptr;
-        refCount_ = nullptr;
-    }
-
-    /// Pointer to the array.
-    T* ptr_ = nullptr;
-    /// Pointer to the RefCount structure.
-    RefCount* refCount_ = nullptr;
-};
-
-/// Perform a static cast from one shared array pointer type to another.
-template <class T, class U> SharedArrayPtr<T> StaticCast(const SharedArrayPtr<U>& ptr)
-{
-    SharedArrayPtr<T> ret;
-    ret.StaticCast(ptr);
-    return ret;
-}
-
-/// Perform a reinterpret cast from one shared array pointer type to another.
-template <class T, class U> SharedArrayPtr<T> ReinterpretCast(const SharedArrayPtr<U>& ptr)
-{
-    SharedArrayPtr<T> ret;
-    ret.ReinterpretCast(ptr);
-    return ret;
-}
-
-/// Weak array pointer template class. Uses non-intrusive reference counting.
-template <class T> class WeakArrayPtr
-{
-public:
-    /// Construct a null weak array pointer.
-    WeakArrayPtr() :
-        ptr_(0),
-        refCount_(nullptr)
-    {
-    }
-
-    /// Copy-construct from another weak array pointer.
-    WeakArrayPtr(const WeakArrayPtr<T>& rhs) :
-        ptr_(rhs.ptr_),
-        refCount_(rhs.refCount_)
-    {
-        AddRef();
-    }
-
-    /// Construct from a shared array pointer.
-    explicit WeakArrayPtr(const SharedArrayPtr<T>& rhs) :
-        ptr_(rhs.Get()),
-        refCount_(rhs.RefCountPtr())
-    {
-        AddRef();
-    }
-
-    /// Destruct. Release the weak reference to the array.
-    ~WeakArrayPtr()
-    {
-        ReleaseRef();
-    }
-
-    /// Assign from a shared array pointer.
-    WeakArrayPtr<T>& operator =(const SharedArrayPtr<T>& rhs)
-    {
-        if (ptr_ == rhs.Get() && refCount_ == rhs.RefCountPtr())
-            return *this;
-
-        ReleaseRef();
-        ptr_ = rhs.Get();
-        refCount_ = rhs.RefCountPtr();
-        AddRef();
-
-        return *this;
-    }
-
-    /// Assign from another weak array pointer.
-    WeakArrayPtr<T>& operator =(const WeakArrayPtr<T>& rhs)
-    {
-        if (ptr_ == rhs.ptr_ && refCount_ == rhs.refCount_)
-            return *this;
-
-        ReleaseRef();
-        ptr_ = rhs.ptr_;
-        refCount_ = rhs.refCount_;
-        AddRef();
-
-        return *this;
-    }
-
-    /// Convert to shared array pointer. If expired, return a null shared array pointer.
-    SharedArrayPtr<T> Lock() const
-    {
-        if (Expired())
-            return SharedArrayPtr<T>();
-        else
-            return SharedArrayPtr<T>(ptr_, refCount_);
-    }
-
-    /// Return raw pointer. If expired, return null.
-    T* Get() const
-    {
-        if (Expired())
-            return 0;
-        else
-            return ptr_;
-    }
-
-    /// Point to the array.
-    T* operator ->() const
-    {
-        T* rawPtr = Get();
-        assert(rawPtr);
-        return rawPtr;
-    }
-
-    /// Dereference the array.
-    T& operator *() const
-    {
-        T* rawPtr = Get();
-        assert(rawPtr);
-        return *rawPtr;
-    }
-
-    /// Subscript the array.
-    T& operator [](const int index)
-    {
-        T* rawPtr = Get();
-        assert(rawPtr);
-        return (*rawPtr)[index];
-    }
-
-    /// Test for equality with another weak array pointer.
-    bool operator ==(const WeakArrayPtr<T>& rhs) const { return ptr_ == rhs.ptr_ && refCount_ == rhs.refCount_; }
-
-    /// Test for inequality with another weak array pointer.
-    bool operator !=(const WeakArrayPtr<T>& rhs) const { return ptr_ != rhs.ptr_ || refCount_ != rhs.refCount_; }
-
-    /// Test for less than with another weak array pointer.
-    bool operator <(const WeakArrayPtr<T>& rhs) const { return ptr_ < rhs.ptr_; }
-
-    /// Convert to a raw pointer, null if array is expired.
-    operator T*() const { return Get(); }       // NOLINT(google-explicit-constructor)
-
-    /// Reset to null and release the weak reference.
-    void Reset() { ReleaseRef(); }
-
-    /// Perform a static cast from a weak array pointer of another type.
-    template <class U> void StaticCast(const WeakArrayPtr<U>& rhs)
-    {
-        ReleaseRef();
-        ptr_ = static_cast<T*>(rhs.Get());
-        refCount_ = rhs.refCount_;
-        AddRef();
-    }
-
-    /// Perform a dynamic cast from a weak array pointer of another type.
-    template <class U> void DynamicCast(const WeakArrayPtr<U>& rhs)
-    {
-        ReleaseRef();
-        ptr_ = dynamic_cast<T*>(rhs.Get());
-
-        if (ptr_)
-        {
-            refCount_ = rhs.refCount_;
-            AddRef();
-        }
-        else
-            refCount_ = 0;
-    }
-
-    /// Check if the pointer is null.
-    bool Null() const { return refCount_ == 0; }
-
-    /// Check if the pointer is not null.
-    bool NotNull() const { return refCount_ != 0; }
-
-    /// Return the array's reference count, or 0 if null pointer or if array has expired.
-    int Refs() const { return (refCount_ && refCount_->refs_ >= 0) ? refCount_->refs_ : 0; }
-
-    /// Return the array's weak reference count.
-    int WeakRefs() const { return refCount_ ? refCount_->weakRefs_ : 0; }
-
-    /// Return whether the array has expired. If null pointer, always return true.
-    bool Expired() const { return refCount_ ? refCount_->refs_ < 0 : true; }
-
-    /// Return pointer to RefCount structure.
-    RefCount* RefCountPtr() const { return refCount_; }
-
-    /// Return hash value for HashSet & HashMap.
-    unsigned ToHash() const { return (unsigned)((size_t)ptr_ / sizeof(T)); }
-
-private:
-    /// Prevent direct assignment from a weak array pointer of different type.
-    template <class U> WeakArrayPtr<T>& operator =(const WeakArrayPtr<U>& rhs);
-
-    /// Add a weak reference to the array pointed to.
-    void AddRef()
-    {
-        if (refCount_)
-        {
-            assert(refCount_->weakRefs_ >= 0);
-            ++(refCount_->weakRefs_);
-        }
-    }
-
-    /// Release the weak reference. Delete the Refcount structure if necessary.
-    void ReleaseRef()
-    {
-        if (refCount_)
-        {
-            assert(refCount_->weakRefs_ >= 0);
-
-            if (refCount_->weakRefs_ > 0)
-                --(refCount_->weakRefs_);
-
-            if (Expired() && !refCount_->weakRefs_)
-                delete refCount_;
-        }
-
-        ptr_ = 0;
-        refCount_ = 0;
-    }
-
-    /// Pointer to the array.
-    T* ptr_;
-    /// Pointer to the RefCount structure.
-    RefCount* refCount_;
-};
-
-/// Perform a static cast from one weak array pointer type to another.
-template <class T, class U> WeakArrayPtr<T> StaticCast(const WeakArrayPtr<U>& ptr)
-{
-    WeakArrayPtr<T> ret;
-    ret.StaticCast(ptr);
-    return ret;
-}
-
-/// Perform a reinterpret cast from one weak pointer type to another.
-template <class T, class U> WeakArrayPtr<T> ReinterpretCast(const WeakArrayPtr<U>& ptr)
-{
-    WeakArrayPtr<T> ret;
-    ret.ReinterpretCast(ptr);
-    return ret;
-}
-
-}
-=======
 //
 // Copyright (c) 2008-2019 the Urho3D project.
 //
@@ -505,6 +49,13 @@
         AddRef();
     }
 
+    /// Move from another shared array pointer.
+    SharedArrayPtr(SharedArrayPtr<T>&& rhs)
+    {
+        Swap(ptr_, rhs.ptr_);
+        Swap(refCount_, rhs.refCount_);
+    }
+
     /// Construct from a raw pointer.
     explicit SharedArrayPtr(T* ptr) :
         ptr_(ptr),
@@ -662,9 +213,9 @@
     }
 
     /// Pointer to the array.
-    T* ptr_;
+    T* ptr_ = nullptr;
     /// Pointer to the RefCount structure.
-    RefCount* refCount_;
+    RefCount* refCount_ = nullptr;
 };
 
 /// Perform a static cast from one shared array pointer type to another.
@@ -900,5 +451,4 @@
     return ret;
 }
 
-}
->>>>>>> a476f0c4
+}