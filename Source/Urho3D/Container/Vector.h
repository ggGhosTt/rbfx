<<<<<<< HEAD
//
// Copyright (c) 2008-2018 the Urho3D project.
//
// Permission is hereby granted, free of charge, to any person obtaining a copy
// of this software and associated documentation files (the "Software"), to deal
// in the Software without restriction, including without limitation the rights
// to use, copy, modify, merge, publish, distribute, sublicense, and/or sell
// copies of the Software, and to permit persons to whom the Software is
// furnished to do so, subject to the following conditions:
//
// The above copyright notice and this permission notice shall be included in
// all copies or substantial portions of the Software.
//
// THE SOFTWARE IS PROVIDED "AS IS", WITHOUT WARRANTY OF ANY KIND, EXPRESS OR
// IMPLIED, INCLUDING BUT NOT LIMITED TO THE WARRANTIES OF MERCHANTABILITY,
// FITNESS FOR A PARTICULAR PURPOSE AND NONINFRINGEMENT. IN NO EVENT SHALL THE
// AUTHORS OR COPYRIGHT HOLDERS BE LIABLE FOR ANY CLAIM, DAMAGES OR OTHER
// LIABILITY, WHETHER IN AN ACTION OF CONTRACT, TORT OR OTHERWISE, ARISING FROM,
// OUT OF OR IN CONNECTION WITH THE SOFTWARE OR THE USE OR OTHER DEALINGS IN
// THE SOFTWARE.
//

#pragma once

#include "../Container/VectorBase.h"

#include <cassert>
#include <cstring>
#include <algorithm>
#include <initializer_list>
#include <new>
#include <utility>

#ifdef _MSC_VER
#pragma warning(push)
#pragma warning(disable:6293)
#endif

namespace Urho3D
{

/// %Vector template class.
template <class T> class Vector : public VectorBase
{
    struct CopyTag {};
    struct MoveTag {};

public:
    using ValueType = T;
    using Iterator = RandomAccessIterator<T>;
    using ConstIterator = RandomAccessConstIterator<T>;

    /// Construct empty.
    Vector() noexcept = default;

    /// Construct with initial size.
    explicit Vector(unsigned size)
    {
        Resize(size);
    }

    /// Construct with initial size and default value.
    Vector(unsigned size, const T& value)
    {
        Resize(size);
        for (unsigned i = 0; i < size; ++i)
            At(i) = value;
    }

    /// Construct with initial data.
    Vector(const T* data, unsigned size)
    {
        DoInsertElements(0, data, data + size, CopyTag{});
    }

    /// Copy-construct from another vector.
    Vector(const Vector<T>& vector)
    {
        DoInsertElements(0, vector.Begin(), vector.End(), CopyTag{});
    }

    /// Move-construct from another vector.
    Vector(Vector<T> && vector)
    {
        Swap(vector);
    }

    /// Aggregate initialization constructor.
    Vector(const std::initializer_list<T>& list) : Vector()
    {
        for (auto it = list.begin(); it != list.end(); it++)
        {
            Push(*it);
        }
    }

    /// Destruct.
    ~Vector()
    {
        DestructElements(Buffer(), size_);
        FreeBuffer(buffer_);
    }

    /// Assign from another vector.
    Vector<T>& operator =(const Vector<T>& rhs)
    {
        // In case of self-assignment do nothing
        if (&rhs != this)
        {
            Vector<T> copy(rhs);
            Swap(copy);
        }
        return *this;
    }

    /// Move-assign from another vector.
    Vector<T>& operator =(Vector<T> && rhs)
    {
        assert(&rhs != this);
        Swap(rhs);
        return *this;
    }

    /// Add-assign an element.
    Vector<T>& operator +=(const T& rhs)
    {
        Push(rhs);
        return *this;
    }

    /// Add-assign another vector.
    Vector<T>& operator +=(const Vector<T>& rhs)
    {
        Push(rhs);
        return *this;
    }

    /// Add an element.
    Vector<T> operator +(const T& rhs) const
    {
        Vector<T> ret(*this);
        ret.Push(rhs);
        return ret;
    }

    /// Add another vector.
    Vector<T> operator +(const Vector<T>& rhs) const
    {
        Vector<T> ret(*this);
        ret.Push(rhs);
        return ret;
    }

    /// Test for equality with another vector.
    bool operator ==(const Vector<T>& rhs) const
    {
        if (rhs.size_ != size_)
            return false;

        T* buffer = Buffer();
        T* rhsBuffer = rhs.Buffer();
        for (unsigned i = 0; i < size_; ++i)
        {
            if (buffer[i] != rhsBuffer[i])
                return false;
        }

        return true;
    }

    /// Test for inequality with another vector.
    bool operator !=(const Vector<T>& rhs) const
    {
        if (rhs.size_ != size_)
            return true;

        T* buffer = Buffer();
        T* rhsBuffer = rhs.Buffer();
        for (unsigned i = 0; i < size_; ++i)
        {
            if (buffer[i] != rhsBuffer[i])
                return true;
        }

        return false;
    }

    /// Return element at index.
    T& operator [](unsigned index)
    {
        assert(index < size_);
        return Buffer()[index];
    }

    /// Return const element at index.
    const T& operator [](unsigned index) const
    {
        assert(index < size_);
        return Buffer()[index];
    }

    /// Return element at index.
    T& At(unsigned index)
    {
        assert(index < size_);
        return Buffer()[index];
    }

    /// Return const element at index.
    const T& At(unsigned index) const
    {
        assert(index < size_);
        return Buffer()[index];
    }

    /// Create an element at the end.
    template <class... Args> T& EmplaceBack(Args&&... args)
    {
        if (size_ < capacity_)
        {
            // Optimize common case
            ++size_;
            new (&Back()) T(std::forward<Args>(args)...);
        }
        else
        {
            T value(std::forward<Args>(args)...);
            Push(std::move(value));
        }
        return Back();
    }

    /// Add an element at the end.
#ifndef COVERITY_SCAN_MODEL
    void Push(const T& value)
    {
        if (size_ < capacity_)
        {
            // Optimize common case
            ++size_;
            new (&Back()) T(value);
        }
        else
            DoInsertElements(size_, &value, &value + 1, CopyTag{});
    }

    /// Move-add an element at the end.
    void Push(T && value)
    {
        if (size_ < capacity_)
        {
            // Optimize common case
            ++size_;
            new (&Back()) T(std::move(value));
        }
        else
            DoInsertElements(size_, &value, &value + 1, MoveTag{});
    }
#else
    // FIXME: Attempt had been made to use this model in the Coverity-Scan model file without any success
    // Probably because the model had generated a different mangled name than the one used by static analyzer
    void Push(const T& value)
    {
        T array[] = {value};
        DoInsertElements(size_, array, array + 1, CopyTag{});
    }
#endif

    /// Add another vector at the end.
    void Push(const Vector<T>& vector) { DoInsertElements(size_, vector.Begin(), vector.End(), CopyTag{}); }

    /// Remove the last element.
    void Pop()
    {
        if (size_)
            Resize(size_ - 1);
    }

    /// Insert an element at position.
    void Insert(unsigned pos, const T& value)
    {
        DoInsertElements(pos, &value, &value + 1, CopyTag{});
    }

    /// Insert an element at position.
    void Insert(unsigned pos, T && value)
    {
        DoInsertElements(pos, &value, &value + 1, MoveTag{});
    }

    /// Insert another vector at position.
    void Insert(unsigned pos, const Vector<T>& vector)
    {
        DoInsertElements(pos, vector.Begin(), vector.End(), CopyTag{});
    }

    /// Insert an element by iterator.
    Iterator Insert(const Iterator& dest, const T& value)
    {
        auto pos = (unsigned)(dest - Begin());
        return DoInsertElements(pos, &value, &value + 1, CopyTag{});
    }

    /// Move-insert an element by iterator.
    Iterator Insert(const Iterator& dest, T && value)
    {
        auto pos = (unsigned)(dest - Begin());
        return DoInsertElements(pos, &value, &value + 1, MoveTag{});
    }

    /// Insert a vector by iterator.
    Iterator Insert(const Iterator& dest, const Vector<T>& vector)
    {
        auto pos = (unsigned)(dest - Begin());
        return DoInsertElements(pos, vector.Begin(), vector.End(), CopyTag{});
    }

    /// Insert a vector partially by iterators.
    Iterator Insert(const Iterator& dest, const ConstIterator& start, const ConstIterator& end)
    {
        auto pos = (unsigned)(dest - Begin());
        return DoInsertElements(pos, start, end, CopyTag{});
    }

    /// Insert elements.
    Iterator Insert(const Iterator& dest, const T* start, const T* end)
    {
        auto pos = (unsigned)(dest - Begin());
        return DoInsertElements(pos, start, end, CopyTag{});
    }

    /// Erase a range of elements.
    void Erase(unsigned pos, unsigned length = 1)
    {
        // Return if the range is illegal
        if (pos + length > size_ || !length)
            return;

        DoEraseElements(pos, length);
    }

    /// Erase a range of elements by swapping elements from the end of the array.
    void EraseSwap(unsigned pos, unsigned length = 1)
    {
        unsigned shiftStartIndex = pos + length;
        // Return if the range is illegal
        if (shiftStartIndex > size_ || !length)
            return;

        unsigned newSize = size_ - length;
        unsigned trailingCount = size_ - shiftStartIndex;
        if (trailingCount <= length)
        {
            // We're removing more elements from the array than exist past the end of the range being removed, so perform a normal shift and destroy
            DoEraseElements(pos, length);
        }
        else
        {
            // Swap elements from the end of the array into the empty space
            T* buffer = Buffer();
            std::move(buffer + newSize, buffer + size_, buffer + pos);
            Resize(newSize);
        }
    }

    /// Erase an element by iterator. Return iterator to the next element.
    Iterator Erase(const Iterator& it)
    {
        auto pos = (unsigned)(it - Begin());
        if (pos >= size_)
            return End();
        Erase(pos);

        return Begin() + pos;
    }

    /// Erase a range by iterators. Return iterator to the next element.
    Iterator Erase(const Iterator& start, const Iterator& end)
    {
        auto pos = (unsigned)(start - Begin());
        if (pos >= size_)
            return End();
        auto length = (unsigned)(end - start);
        Erase(pos, length);

        return Begin() + pos;
    }

    /// Erase an element by value. Return true if was found and erased.
    bool Remove(const T& value)
    {
        Iterator i = Find(value);
        if (i != End())
        {
            Erase(i);
            return true;
        }
        else
            return false;
    }

    /// Erase an element by value by swapping with the last element. Return true if was found and erased.
    bool RemoveSwap(const T& value)
    {
        Iterator i = Find(value);
        if (i != End())
        {
            EraseSwap(i - Begin());
            return true;
        }
        else
            return false;
    }

    /// Clear the vector.
    void Clear() { Resize(0); }

    /// Resize the vector.
    void Resize(unsigned newSize) { DoResize(newSize); }

    /// Resize the vector and fill new elements with default value.
    void Resize(unsigned newSize, const T& value)
    {
        unsigned oldSize = Size();
        DoResize(newSize);
        for (unsigned i = oldSize; i < newSize; ++i)
            At(i) = value;
    }

    /// Set new capacity.
    void Reserve(unsigned newCapacity)
    {
        if (newCapacity < size_)
            newCapacity = size_;

        if (newCapacity != capacity_)
        {
            T* newBuffer = nullptr;
            capacity_ = newCapacity;

            if (capacity_)
            {
                newBuffer = reinterpret_cast<T*>(AllocateBuffer((unsigned)(capacity_ * sizeof(T))));
                // Move the data into the new buffer
                ConstructElements(newBuffer, Begin(), End(), MoveTag{});
            }

            // Delete the old buffer
            DestructElements(Buffer(), size_);
            FreeBuffer(buffer_);
            buffer_ = reinterpret_cast<unsigned char*>(newBuffer);
        }
    }

    /// Reallocate so that no extra memory is used.
    void Compact() { Reserve(size_); }

    /// Return iterator to value, or to the end if not found.
    Iterator Find(const T& value)
    {
        Iterator it = Begin();
        while (it != End() && *it != value)
            ++it;
        return it;
    }

    /// Return const iterator to value, or to the end if not found.
    ConstIterator Find(const T& value) const
    {
        ConstIterator it = Begin();
        while (it != End() && *it != value)
            ++it;
        return it;
    }

    /// Return index of value in vector, or size if not found.
    unsigned IndexOf(const T& value) const
    {
        return Find(value) - Begin();
    }

    /// Return whether contains a specific value.
    bool Contains(const T& value) const { return Find(value) != End(); }

    /// Return iterator to the beginning.
    Iterator Begin() { return Iterator(Buffer()); }

    /// Return const iterator to the beginning.
    ConstIterator Begin() const { return ConstIterator(Buffer()); }

    /// Return iterator to the end.
    Iterator End() { return Iterator(Buffer() + size_); }

    /// Return const iterator to the end.
    ConstIterator End() const { return ConstIterator(Buffer() + size_); }

    /// Return first element.
    T& Front()
    {
        assert(size_);
        return Buffer()[0];
    }

    /// Return const first element.
    const T& Front() const
    {
        assert(size_);
        return Buffer()[0];
    }

    /// Return last element.
    T& Back()
    {
        assert(size_);
        return Buffer()[size_ - 1];
    }

    /// Return const last element.
    const T& Back() const
    {
        assert(size_);
        return Buffer()[size_ - 1];
    }

    /// Return size of vector.
    unsigned Size() const { return size_; }

    /// Return capacity of vector.
    unsigned Capacity() const { return capacity_; }

    /// Return whether vector is empty.
    bool Empty() const { return size_ == 0; }

    /// Return the buffer with right type.
    T* Buffer() const { return reinterpret_cast<T*>(buffer_); }

private:
    /// Construct elements using default ctor.
    static void ConstructElements(T* dest, unsigned count)
    {
        for (unsigned i = 0; i < count; ++i)
            new(dest + i) T();
    }

    /// Copy-construct elements.
    template <class RandomIteratorT>
    static void ConstructElements(T* dest, RandomIteratorT start, RandomIteratorT end, CopyTag)
    {
        const unsigned count = end - start;
        for (unsigned i = 0; i < count; ++i)
            new(dest + i) T(*(start + i));
    }

    /// Move-construct elements.
    template <class RandomIteratorT>
    static void ConstructElements(T* dest, RandomIteratorT start, RandomIteratorT end, MoveTag)
    {
        const unsigned count = end - start;
        for (unsigned i = 0; i < count; ++i)
            new(dest + i) T(std::move(*(start + i)));
    }

    /// Calculate new vector capacity.
    static unsigned CalculateCapacity(unsigned size, unsigned capacity)
    {
        if (!capacity)
            return size;
        else
        {
            while (capacity < size)
                capacity += (capacity + 1) >> 1;
            return capacity;
        }
    }

    /// Resize the vector and create/remove new elements as necessary.
    void DoResize(unsigned newSize)
    {
        // If size shrinks, destruct the removed elements
        if (newSize < size_)
            DestructElements(Buffer() + newSize, size_ - newSize);
        else
        {
            // Allocate new buffer if necessary and copy the current elements
            if (newSize > capacity_)
            {
                T* src = Buffer();

                // Reallocate vector
                Vector<T> newVector;
                newVector.Reserve(CalculateCapacity(newSize, capacity_));
                newVector.size_ = size_;
                T* dest = newVector.Buffer();

                // Move old elements
                ConstructElements(dest, src, src + size_, MoveTag{});

                Swap(newVector);
            }

            // Initialize the new elements
            ConstructElements(Buffer() + size_, newSize - size_);
        }

        size_ = newSize;
    }

    /// Insert elements into the vector using copy or move constructor.
    template <class Tag, class RandomIteratorT>
    Iterator DoInsertElements(unsigned pos, RandomIteratorT start, RandomIteratorT end, Tag)
    {
        if (pos > size_)
            pos = size_;

        const unsigned numElements = end - start;
        if (size_ + numElements > capacity_)
        {
            T* src = Buffer();

            // Reallocate vector
            Vector<T> newVector;
            newVector.Reserve(CalculateCapacity(size_ + numElements, capacity_));
            newVector.size_ = size_ + numElements;
            T* dest = newVector.Buffer();

            // Copy or move new elements
            ConstructElements(dest + pos, start, end, Tag{});

            // Move old elements
            if (pos > 0)
                ConstructElements(dest, src, src + pos, MoveTag{});
            if (pos < size_)
                ConstructElements(dest + pos + numElements, src + pos, src + size_, MoveTag{});

            Swap(newVector);
        }
        else if (numElements > 0)
        {
            T* buffer = Buffer();

            // Copy or move new elements
            ConstructElements(buffer + size_, start, end, Tag{});

            // Rotate buffer
            if (pos < size_)
            {
                std::rotate(buffer + pos, buffer + size_, buffer + size_ + numElements);
            }

            // Update size
            size_ += numElements;
        }

        return Begin() + pos;
    }

    /// Erase elements from the vector.
    Iterator DoEraseElements(unsigned pos, unsigned count)
    {
        assert(count > 0);
        assert(pos + count <= size_);
        T* buffer = Buffer();
        std::move(buffer + pos + count, buffer + size_, buffer + pos);
        Resize(size_ - count);
        return Begin() + pos;
    }

    /// Call the elements' destructors.
    static void DestructElements(T* dest, unsigned count)
    {
        while (count--)
        {
            dest->~T();
            ++dest;
        }
    }
};

/// %Vector template class for POD types. Does not call constructors or destructors and uses block move. Is intentionally (for performance reasons) unsafe for self-insertion.
template <class T> class PODVector : public VectorBase
{
public:
    using ValueType = T;
    using Iterator = RandomAccessIterator<T>;
    using ConstIterator = RandomAccessConstIterator<T>;

    /// Construct empty.
    PODVector() noexcept = default;

    /// Construct with initial size.
    explicit PODVector(unsigned size)
    {
        Resize(size);
    }

    /// Construct with initial size and default value.
    PODVector(unsigned size, const T& value)
    {
        Resize(size);
        for (unsigned i = 0; i < size; ++i)
            At(i) = value;
    }

    /// Construct with initial data.
    PODVector(const T* data, unsigned size)
    {
        Resize(size);
        CopyElements(Buffer(), data, size);
    }

    /// Construct from another vector.
    PODVector(const PODVector<T>& vector)
    {
        *this = vector;
    }
    /// Aggregate initialization constructor.
    PODVector(const std::initializer_list<T>& list) : PODVector()
    {
        for (auto it = list.begin(); it != list.end(); it++)
        {
            Push(*it);
        }
    }
    /// Destruct.
    ~PODVector()
    {
        FreeBuffer(buffer_);
    }

    /// Assign from another vector.
    PODVector<T>& operator =(const PODVector<T>& rhs)
    {
        // In case of self-assignment do nothing
        if (&rhs != this)
        {
            Resize(rhs.size_);
            CopyElements(Buffer(), rhs.Buffer(), rhs.size_);
        }
        return *this;
    }

    /// Add-assign an element.
    PODVector<T>& operator +=(const T& rhs)
    {
        Push(rhs);
        return *this;
    }

    /// Add-assign another vector.
    PODVector<T>& operator +=(const PODVector<T>& rhs)
    {
        Push(rhs);
        return *this;
    }

    /// Add an element.
    PODVector<T> operator +(const T& rhs) const
    {
        PODVector<T> ret(*this);
        ret.Push(rhs);
        return ret;
    }

    /// Add another vector.
    PODVector<T> operator +(const PODVector<T>& rhs) const
    {
        PODVector<T> ret(*this);
        ret.Push(rhs);
        return ret;
    }

    /// Test for equality with another vector.
    bool operator ==(const PODVector<T>& rhs) const
    {
        if (rhs.size_ != size_)
            return false;

        T* buffer = Buffer();
        T* rhsBuffer = rhs.Buffer();
        for (unsigned i = 0; i < size_; ++i)
        {
            if (buffer[i] != rhsBuffer[i])
                return false;
        }

        return true;
    }

    /// Test for inequality with another vector.
    bool operator !=(const PODVector<T>& rhs) const
    {
        if (rhs.size_ != size_)
            return true;

        T* buffer = Buffer();
        T* rhsBuffer = rhs.Buffer();
        for (unsigned i = 0; i < size_; ++i)
        {
            if (buffer[i] != rhsBuffer[i])
                return true;
        }

        return false;
    }

    /// Return element at index.
    T& operator [](unsigned index)
    {
        assert(index < size_);
        return Buffer()[index];
    }

    /// Return const element at index.
    const T& operator [](unsigned index) const
    {
        assert(index < size_);
        return Buffer()[index];
    }

    /// Return element at index.
    T& At(unsigned index)
    {
        assert(index < size_);
        return Buffer()[index];
    }

    /// Return const element at index.
    const T& At(unsigned index) const
    {
        assert(index < size_);
        return Buffer()[index];
    }

    /// Add an element at the end.
    void Push(const T& value)
    {
        if (size_ < capacity_)
            ++size_;
        else
            Resize(size_ + 1);
        Back() = value;
    }

    /// Add another vector at the end.
    void Push(const PODVector<T>& vector)
    {
        unsigned oldSize = size_;
        Resize(size_ + vector.size_);
        CopyElements(Buffer() + oldSize, vector.Buffer(), vector.size_);
    }

    /// Remove the last element.
    void Pop()
    {
        if (size_)
            Resize(size_ - 1);
    }

    /// Insert an element at position.
    void Insert(unsigned pos, const T& value)
    {
        if (pos > size_)
            pos = size_;

        unsigned oldSize = size_;
        Resize(size_ + 1);
        MoveRange(pos + 1, pos, oldSize - pos);
        Buffer()[pos] = value;
    }

    /// Insert another vector at position.
    void Insert(unsigned pos, const PODVector<T>& vector)
    {
        if (pos > size_)
            pos = size_;

        unsigned oldSize = size_;
        Resize(size_ + vector.size_);
        MoveRange(pos + vector.size_, pos, oldSize - pos);
        CopyElements(Buffer() + pos, vector.Buffer(), vector.size_);
    }

    /// Insert an element by iterator.
    Iterator Insert(const Iterator& dest, const T& value)
    {
        auto pos = (unsigned)(dest - Begin());
        if (pos > size_)
            pos = size_;
        Insert(pos, value);

        return Begin() + pos;
    }

    /// Insert a vector by iterator.
    Iterator Insert(const Iterator& dest, const PODVector<T>& vector)
    {
        auto pos = (unsigned)(dest - Begin());
        if (pos > size_)
            pos = size_;
        Insert(pos, vector);

        return Begin() + pos;
    }

    /// Insert a vector partially by iterators.
    Iterator Insert(const Iterator& dest, const ConstIterator& start, const ConstIterator& end)
    {
        auto pos = (unsigned)(dest - Begin());
        if (pos > size_)
            pos = size_;
        auto length = (unsigned)(end - start);
        Resize(size_ + length);
        MoveRange(pos + length, pos, size_ - pos - length);
        CopyElements(Buffer() + pos, &(*start), length);

        return Begin() + pos;
    }

    /// Insert elements.
    Iterator Insert(const Iterator& dest, const T* start, const T* end)
    {
        auto pos = (unsigned)(dest - Begin());
        if (pos > size_)
            pos = size_;
        auto length = (unsigned)(end - start);
        Resize(size_ + length);
        MoveRange(pos + length, pos, size_ - pos - length);

        T* destPtr = Buffer() + pos;
        for (const T* i = start; i != end; ++i)
            *destPtr++ = *i;

        return Begin() + pos;
    }

    /// Erase a range of elements.
    void Erase(unsigned pos, unsigned length = 1)
    {
        // Return if the range is illegal
        if (!length || pos + length > size_)
            return;

        MoveRange(pos, pos + length, size_ - pos - length);
        Resize(size_ - length);
    }

    /// Erase an element by iterator. Return iterator to the next element.
    Iterator Erase(const Iterator& it)
    {
        auto pos = (unsigned)(it - Begin());
        if (pos >= size_)
            return End();
        Erase(pos);

        return Begin() + pos;
    }

    /// Erase a range by iterators. Return iterator to the next element.
    Iterator Erase(const Iterator& start, const Iterator& end)
    {
        auto pos = (unsigned)(start - Begin());
        if (pos >= size_)
            return End();
        auto length = (unsigned)(end - start);
        Erase(pos, length);

        return Begin() + pos;
    }

    /// Erase a range of elements by swapping elements from the end of the array.
    void EraseSwap(unsigned pos, unsigned length = 1)
    {
        unsigned shiftStartIndex = pos + length;
        // Return if the range is illegal
        if (shiftStartIndex > size_ || !length)
            return;

        unsigned newSize = size_ - length;
        unsigned trailingCount = size_ - shiftStartIndex;
        if (trailingCount <= length)
        {
            // We're removing more elements from the array than exist past the end of the range being removed, so perform a normal shift and destroy
            MoveRange(pos, shiftStartIndex, trailingCount);
        }
        else
        {
            // Swap elements from the end of the array into the empty space
            CopyElements(Buffer() + pos, Buffer() + newSize, length);
        }
        Resize(newSize);
    }

    /// Erase an element by value. Return true if was found and erased.
    bool Remove(const T& value)
    {
        Iterator i = Find(value);
        if (i != End())
        {
            Erase(i);
            return true;
        }
        else
            return false;
    }

    /// Erase an element by value by swapping with the last element. Return true if was found and erased.
    bool RemoveSwap(const T& value)
    {
        Iterator i = Find(value);
        if (i != End())
        {
            EraseSwap(i - Begin());
            return true;
        }
        else
            return false;
    }

    /// Clear the vector.
    void Clear() { Resize(0); }

    /// Resize the vector.
    void Resize(unsigned newSize)
    {
        if (newSize > capacity_)
        {
            if (!capacity_)
                capacity_ = newSize;
            else
            {
                while (capacity_ < newSize)
                    capacity_ += (capacity_ + 1) >> 1;
            }

            unsigned char* newBuffer = AllocateBuffer((unsigned)(capacity_ * sizeof(T)));
            // Move the data into the new buffer and delete the old
            if (buffer_)
            {
                CopyElements(reinterpret_cast<T*>(newBuffer), Buffer(), size_);
                FreeBuffer(buffer_);
            }
            buffer_ = newBuffer;
        }

        size_ = newSize;
    }

    /// Set new capacity.
    void Reserve(unsigned newCapacity)
    {
        if (newCapacity < size_)
            newCapacity = size_;

        if (newCapacity != capacity_)
        {
            unsigned char* newBuffer = nullptr;
            capacity_ = newCapacity;

            if (capacity_)
            {
                newBuffer = AllocateBuffer((unsigned)(capacity_ * sizeof(T)));
                // Move the data into the new buffer
                CopyElements(reinterpret_cast<T*>(newBuffer), Buffer(), size_);
            }

            // Delete the old buffer
            FreeBuffer(buffer_);
            buffer_ = newBuffer;
        }
    }

    /// Reallocate so that no extra memory is used.
    void Compact() { Reserve(size_); }

    /// Return iterator to value, or to the end if not found.
    Iterator Find(const T& value)
    {
        Iterator it = Begin();
        while (it != End() && *it != value)
            ++it;
        return it;
    }

    /// Return const iterator to value, or to the end if not found.
    ConstIterator Find(const T& value) const
    {
        ConstIterator it = Begin();
        while (it != End() && *it != value)
            ++it;
        return it;
    }

    /// Return index of value in vector, or size if not found.
    unsigned IndexOf(const T& value) const
    {
        return Find(value) - Begin();
    }

    /// Return whether contains a specific value.
    bool Contains(const T& value) const { return Find(value) != End(); }

    /// Return iterator to the beginning.
    Iterator Begin() { return Iterator(Buffer()); }

    /// Return const iterator to the beginning.
    ConstIterator Begin() const { return ConstIterator(Buffer()); }

    /// Return iterator to the end.
    Iterator End() { return Iterator(Buffer() + size_); }

    /// Return const iterator to the end.
    ConstIterator End() const { return ConstIterator(Buffer() + size_); }

    /// Return first element.
    T& Front() { return Buffer()[0]; }

    /// Return const first element.
    const T& Front() const { return Buffer()[0]; }

    /// Return last element.
    T& Back()
    {
        assert(size_);
        return Buffer()[size_ - 1];
    }

    /// Return const last element.
    const T& Back() const
    {
        assert(size_);
        return Buffer()[size_ - 1];
    }

    /// Return number of elements.
    unsigned Size() const { return size_; }

    /// Return capacity of vector.
    unsigned Capacity() const { return capacity_; }

    /// Return whether vector is empty.
    bool Empty() const { return size_ == 0; }

    /// Return the buffer with right type.
    T* Buffer() const { return reinterpret_cast<T*>(buffer_); }

private:
    /// Move a range of elements within the vector.
    void MoveRange(unsigned dest, unsigned src, unsigned count)
    {
        if (count)
            memmove(Buffer() + dest, Buffer() + src, count * sizeof(T));
    }

    /// Copy elements from one buffer to another.
    static void CopyElements(T* dest, const T* src, unsigned count)
    {
        if (count)
            memcpy(dest, src, count * sizeof(T));
    }
};

template <class T> typename Urho3D::Vector<T>::ConstIterator begin(const Urho3D::Vector<T>& v) { return v.Begin(); }

template <class T> typename Urho3D::Vector<T>::ConstIterator end(const Urho3D::Vector<T>& v) { return v.End(); }

template <class T> typename Urho3D::Vector<T>::Iterator begin(Urho3D::Vector<T>& v) { return v.Begin(); }

template <class T> typename Urho3D::Vector<T>::Iterator end(Urho3D::Vector<T>& v) { return v.End(); }

template <class T> typename Urho3D::PODVector<T>::ConstIterator begin(const Urho3D::PODVector<T>& v) { return v.Begin(); }

template <class T> typename Urho3D::PODVector<T>::ConstIterator end(const Urho3D::PODVector<T>& v) { return v.End(); }

template <class T> typename Urho3D::PODVector<T>::Iterator begin(Urho3D::PODVector<T>& v) { return v.Begin(); }

template <class T> typename Urho3D::PODVector<T>::Iterator end(Urho3D::PODVector<T>& v) { return v.End(); }

}

#ifdef _MSC_VER
#pragma warning(pop)
#endif
=======
//
// Copyright (c) 2008-2019 the Urho3D project.
//
// Permission is hereby granted, free of charge, to any person obtaining a copy
// of this software and associated documentation files (the "Software"), to deal
// in the Software without restriction, including without limitation the rights
// to use, copy, modify, merge, publish, distribute, sublicense, and/or sell
// copies of the Software, and to permit persons to whom the Software is
// furnished to do so, subject to the following conditions:
//
// The above copyright notice and this permission notice shall be included in
// all copies or substantial portions of the Software.
//
// THE SOFTWARE IS PROVIDED "AS IS", WITHOUT WARRANTY OF ANY KIND, EXPRESS OR
// IMPLIED, INCLUDING BUT NOT LIMITED TO THE WARRANTIES OF MERCHANTABILITY,
// FITNESS FOR A PARTICULAR PURPOSE AND NONINFRINGEMENT. IN NO EVENT SHALL THE
// AUTHORS OR COPYRIGHT HOLDERS BE LIABLE FOR ANY CLAIM, DAMAGES OR OTHER
// LIABILITY, WHETHER IN AN ACTION OF CONTRACT, TORT OR OTHERWISE, ARISING FROM,
// OUT OF OR IN CONNECTION WITH THE SOFTWARE OR THE USE OR OTHER DEALINGS IN
// THE SOFTWARE.
//

#pragma once

#include "../Container/VectorBase.h"

#include <cassert>
#include <cstring>
#include <algorithm>
#include <initializer_list>
#include <new>
#include <utility>

#ifdef _MSC_VER
#pragma warning(push)
#pragma warning(disable:6293)
#endif

namespace Urho3D
{

/// %Vector template class.
template <class T> class Vector : public VectorBase
{
    struct CopyTag {};
    struct MoveTag {};

public:
    using ValueType = T;
    using Iterator = RandomAccessIterator<T>;
    using ConstIterator = RandomAccessConstIterator<T>;

    /// Construct empty.
    Vector() noexcept = default;

    /// Construct with initial size.
    explicit Vector(unsigned size)
    {
        Resize(size);
    }

    /// Construct with initial size and default value.
    Vector(unsigned size, const T& value)
    {
        Resize(size);
        for (unsigned i = 0; i < size; ++i)
            At(i) = value;
    }

    /// Construct with initial data.
    Vector(const T* data, unsigned size)
    {
        DoInsertElements(0, data, data + size, CopyTag{});
    }

    /// Copy-construct from another vector.
    Vector(const Vector<T>& vector)
    {
        DoInsertElements(0, vector.Begin(), vector.End(), CopyTag{});
    }

    /// Move-construct from another vector.
    Vector(Vector<T> && vector)
    {
        Swap(vector);
    }

    /// Aggregate initialization constructor.
    Vector(const std::initializer_list<T>& list) : Vector()
    {
        for (auto it = list.begin(); it != list.end(); it++)
        {
            Push(*it);
        }
    }

    /// Destruct.
    ~Vector()
    {
        DestructElements(Buffer(), size_);
        delete[] buffer_;
    }

    /// Assign from another vector.
    Vector<T>& operator =(const Vector<T>& rhs)
    {
        // In case of self-assignment do nothing
        if (&rhs != this)
        {
            Vector<T> copy(rhs);
            Swap(copy);
        }
        return *this;
    }

    /// Move-assign from another vector.
    Vector<T>& operator =(Vector<T> && rhs)
    {
        assert(&rhs != this);
        Swap(rhs);
        return *this;
    }

    /// Add-assign an element.
    Vector<T>& operator +=(const T& rhs)
    {
        Push(rhs);
        return *this;
    }

    /// Add-assign another vector.
    Vector<T>& operator +=(const Vector<T>& rhs)
    {
        Push(rhs);
        return *this;
    }

    /// Add an element.
    Vector<T> operator +(const T& rhs) const
    {
        Vector<T> ret(*this);
        ret.Push(rhs);
        return ret;
    }

    /// Add another vector.
    Vector<T> operator +(const Vector<T>& rhs) const
    {
        Vector<T> ret(*this);
        ret.Push(rhs);
        return ret;
    }

    /// Test for equality with another vector.
    bool operator ==(const Vector<T>& rhs) const
    {
        if (rhs.size_ != size_)
            return false;

        T* buffer = Buffer();
        T* rhsBuffer = rhs.Buffer();
        for (unsigned i = 0; i < size_; ++i)
        {
            if (buffer[i] != rhsBuffer[i])
                return false;
        }

        return true;
    }

    /// Test for inequality with another vector.
    bool operator !=(const Vector<T>& rhs) const
    {
        if (rhs.size_ != size_)
            return true;

        T* buffer = Buffer();
        T* rhsBuffer = rhs.Buffer();
        for (unsigned i = 0; i < size_; ++i)
        {
            if (buffer[i] != rhsBuffer[i])
                return true;
        }

        return false;
    }

    /// Return element at index.
    T& operator [](unsigned index)
    {
        assert(index < size_);
        return Buffer()[index];
    }

    /// Return const element at index.
    const T& operator [](unsigned index) const
    {
        assert(index < size_);
        return Buffer()[index];
    }

    /// Return element at index.
    T& At(unsigned index)
    {
        assert(index < size_);
        return Buffer()[index];
    }

    /// Return const element at index.
    const T& At(unsigned index) const
    {
        assert(index < size_);
        return Buffer()[index];
    }

    /// Create an element at the end.
    template <class... Args> T& EmplaceBack(Args&&... args)
    {
        if (size_ < capacity_)
        {
            // Optimize common case
            ++size_;
            new (&Back()) T(std::forward<Args>(args)...);
        }
        else
        {
            T value(std::forward<Args>(args)...);
            Push(std::move(value));
        }
        return Back();
    }

    /// Add an element at the end.
#ifndef COVERITY_SCAN_MODEL
    void Push(const T& value)
    {
        if (size_ < capacity_)
        {
            // Optimize common case
            ++size_;
            new (&Back()) T(value);
        }
        else
            DoInsertElements(size_, &value, &value + 1, CopyTag{});
    }

    /// Move-add an element at the end.
    void Push(T && value)
    {
        if (size_ < capacity_)
        {
            // Optimize common case
            ++size_;
            new (&Back()) T(std::move(value));
        }
        else
            DoInsertElements(size_, &value, &value + 1, MoveTag{});
    }
#else
    // FIXME: Attempt had been made to use this model in the Coverity-Scan model file without any success
    // Probably because the model had generated a different mangled name than the one used by static analyzer
    void Push(const T& value)
    {
        T array[] = {value};
        DoInsertElements(size_, array, array + 1, CopyTag{});
    }
#endif

    /// Add another vector at the end.
    void Push(const Vector<T>& vector) { DoInsertElements(size_, vector.Begin(), vector.End(), CopyTag{}); }

    /// Remove the last element.
    void Pop()
    {
        if (size_)
            Resize(size_ - 1);
    }

    /// Insert an element at position.
    void Insert(unsigned pos, const T& value)
    {
        DoInsertElements(pos, &value, &value + 1, CopyTag{});
    }

    /// Insert an element at position.
    void Insert(unsigned pos, T && value)
    {
        DoInsertElements(pos, &value, &value + 1, MoveTag{});
    }

    /// Insert another vector at position.
    void Insert(unsigned pos, const Vector<T>& vector)
    {
        DoInsertElements(pos, vector.Begin(), vector.End(), CopyTag{});
    }

    /// Insert an element by iterator.
    Iterator Insert(const Iterator& dest, const T& value)
    {
        auto pos = (unsigned)(dest - Begin());
        return DoInsertElements(pos, &value, &value + 1, CopyTag{});
    }

    /// Move-insert an element by iterator.
    Iterator Insert(const Iterator& dest, T && value)
    {
        auto pos = (unsigned)(dest - Begin());
        return DoInsertElements(pos, &value, &value + 1, MoveTag{});
    }

    /// Insert a vector by iterator.
    Iterator Insert(const Iterator& dest, const Vector<T>& vector)
    {
        auto pos = (unsigned)(dest - Begin());
        return DoInsertElements(pos, vector.Begin(), vector.End(), CopyTag{});
    }

    /// Insert a vector partially by iterators.
    Iterator Insert(const Iterator& dest, const ConstIterator& start, const ConstIterator& end)
    {
        auto pos = (unsigned)(dest - Begin());
        return DoInsertElements(pos, start, end, CopyTag{});
    }

    /// Insert elements.
    Iterator Insert(const Iterator& dest, const T* start, const T* end)
    {
        auto pos = (unsigned)(dest - Begin());
        return DoInsertElements(pos, start, end, CopyTag{});
    }

    /// Erase a range of elements.
    void Erase(unsigned pos, unsigned length = 1)
    {
        // Return if the range is illegal
        if (pos + length > size_ || !length)
            return;

        DoEraseElements(pos, length);
    }

    /// Erase a range of elements by swapping elements from the end of the array.
    void EraseSwap(unsigned pos, unsigned length = 1)
    {
        unsigned shiftStartIndex = pos + length;
        // Return if the range is illegal
        if (shiftStartIndex > size_ || !length)
            return;

        unsigned newSize = size_ - length;
        unsigned trailingCount = size_ - shiftStartIndex;
        if (trailingCount <= length)
        {
            // We're removing more elements from the array than exist past the end of the range being removed, so perform a normal shift and destroy
            DoEraseElements(pos, length);
        }
        else
        {
            // Swap elements from the end of the array into the empty space
            T* buffer = Buffer();
            std::move(buffer + newSize, buffer + size_, buffer + pos);
            Resize(newSize);
        }
    }

    /// Erase an element by iterator. Return iterator to the next element.
    Iterator Erase(const Iterator& it)
    {
        auto pos = (unsigned)(it - Begin());
        if (pos >= size_)
            return End();
        Erase(pos);

        return Begin() + pos;
    }

    /// Erase a range by iterators. Return iterator to the next element.
    Iterator Erase(const Iterator& start, const Iterator& end)
    {
        auto pos = (unsigned)(start - Begin());
        if (pos >= size_)
            return End();
        auto length = (unsigned)(end - start);
        Erase(pos, length);

        return Begin() + pos;
    }

    /// Erase an element by value. Return true if was found and erased.
    bool Remove(const T& value)
    {
        Iterator i = Find(value);
        if (i != End())
        {
            Erase(i);
            return true;
        }
        else
            return false;
    }

    /// Erase an element by value by swapping with the last element. Return true if was found and erased.
    bool RemoveSwap(const T& value)
    {
        Iterator i = Find(value);
        if (i != End())
        {
            EraseSwap(i - Begin());
            return true;
        }
        else
            return false;
    }

    /// Clear the vector.
    void Clear() { Resize(0); }

    /// Resize the vector.
    void Resize(unsigned newSize) { DoResize(newSize); }

    /// Resize the vector and fill new elements with default value.
    void Resize(unsigned newSize, const T& value)
    {
        unsigned oldSize = Size();
        DoResize(newSize);
        for (unsigned i = oldSize; i < newSize; ++i)
            At(i) = value;
    }

    /// Set new capacity.
    void Reserve(unsigned newCapacity)
    {
        if (newCapacity < size_)
            newCapacity = size_;

        if (newCapacity != capacity_)
        {
            T* newBuffer = nullptr;
            capacity_ = newCapacity;

            if (capacity_)
            {
                newBuffer = reinterpret_cast<T*>(AllocateBuffer((unsigned)(capacity_ * sizeof(T))));
                // Move the data into the new buffer
                ConstructElements(newBuffer, Begin(), End(), MoveTag{});
            }

            // Delete the old buffer
            DestructElements(Buffer(), size_);
            delete[] buffer_;
            buffer_ = reinterpret_cast<unsigned char*>(newBuffer);
        }
    }

    /// Reallocate so that no extra memory is used.
    void Compact() { Reserve(size_); }

    /// Return iterator to value, or to the end if not found.
    Iterator Find(const T& value)
    {
        Iterator it = Begin();
        while (it != End() && *it != value)
            ++it;
        return it;
    }

    /// Return const iterator to value, or to the end if not found.
    ConstIterator Find(const T& value) const
    {
        ConstIterator it = Begin();
        while (it != End() && *it != value)
            ++it;
        return it;
    }

    /// Return index of value in vector, or size if not found.
    unsigned IndexOf(const T& value) const
    {
        return Find(value) - Begin();
    }

    /// Return whether contains a specific value.
    bool Contains(const T& value) const { return Find(value) != End(); }

    /// Return iterator to the beginning.
    Iterator Begin() { return Iterator(Buffer()); }

    /// Return const iterator to the beginning.
    ConstIterator Begin() const { return ConstIterator(Buffer()); }

    /// Return iterator to the end.
    Iterator End() { return Iterator(Buffer() + size_); }

    /// Return const iterator to the end.
    ConstIterator End() const { return ConstIterator(Buffer() + size_); }

    /// Return first element.
    T& Front()
    {
        assert(size_);
        return Buffer()[0];
    }

    /// Return const first element.
    const T& Front() const
    {
        assert(size_);
        return Buffer()[0];
    }

    /// Return last element.
    T& Back()
    {
        assert(size_);
        return Buffer()[size_ - 1];
    }

    /// Return const last element.
    const T& Back() const
    {
        assert(size_);
        return Buffer()[size_ - 1];
    }

    /// Return size of vector.
    unsigned Size() const { return size_; }

    /// Return capacity of vector.
    unsigned Capacity() const { return capacity_; }

    /// Return whether vector is empty.
    bool Empty() const { return size_ == 0; }

    /// Return the buffer with right type.
    T* Buffer() const { return reinterpret_cast<T*>(buffer_); }

private:
    /// Construct elements using default ctor.
    static void ConstructElements(T* dest, unsigned count)
    {
        for (unsigned i = 0; i < count; ++i)
            new(dest + i) T();
    }

    /// Copy-construct elements.
    template <class RandomIteratorT>
    static void ConstructElements(T* dest, RandomIteratorT start, RandomIteratorT end, CopyTag)
    {
        const unsigned count = end - start;
        for (unsigned i = 0; i < count; ++i)
            new(dest + i) T(*(start + i));
    }

    /// Move-construct elements.
    template <class RandomIteratorT>
    static void ConstructElements(T* dest, RandomIteratorT start, RandomIteratorT end, MoveTag)
    {
        const unsigned count = end - start;
        for (unsigned i = 0; i < count; ++i)
            new(dest + i) T(std::move(*(start + i)));
    }

    /// Calculate new vector capacity.
    static unsigned CalculateCapacity(unsigned size, unsigned capacity)
    {
        if (!capacity)
            return size;
        else
        {
            while (capacity < size)
                capacity += (capacity + 1) >> 1;
            return capacity;
        }
    }

    /// Resize the vector and create/remove new elements as necessary.
    void DoResize(unsigned newSize)
    {
        // If size shrinks, destruct the removed elements
        if (newSize < size_)
            DestructElements(Buffer() + newSize, size_ - newSize);
        else
        {
            // Allocate new buffer if necessary and copy the current elements
            if (newSize > capacity_)
            {
                T* src = Buffer();

                // Reallocate vector
                Vector<T> newVector;
                newVector.Reserve(CalculateCapacity(newSize, capacity_));
                newVector.size_ = size_;
                T* dest = newVector.Buffer();

                // Move old elements
                ConstructElements(dest, src, src + size_, MoveTag{});

                Swap(newVector);
            }

            // Initialize the new elements
            ConstructElements(Buffer() + size_, newSize - size_);
        }

        size_ = newSize;
    }

    /// Insert elements into the vector using copy or move constructor.
    template <class Tag, class RandomIteratorT>
    Iterator DoInsertElements(unsigned pos, RandomIteratorT start, RandomIteratorT end, Tag)
    {
        if (pos > size_)
            pos = size_;

        const unsigned numElements = end - start;
        if (size_ + numElements > capacity_)
        {
            T* src = Buffer();

            // Reallocate vector
            Vector<T> newVector;
            newVector.Reserve(CalculateCapacity(size_ + numElements, capacity_));
            newVector.size_ = size_ + numElements;
            T* dest = newVector.Buffer();

            // Copy or move new elements
            ConstructElements(dest + pos, start, end, Tag{});

            // Move old elements
            if (pos > 0)
                ConstructElements(dest, src, src + pos, MoveTag{});
            if (pos < size_)
                ConstructElements(dest + pos + numElements, src + pos, src + size_, MoveTag{});

            Swap(newVector);
        }
        else if (numElements > 0)
        {
            T* buffer = Buffer();

            // Copy or move new elements
            ConstructElements(buffer + size_, start, end, Tag{});

            // Rotate buffer
            if (pos < size_)
            {
                std::rotate(buffer + pos, buffer + size_, buffer + size_ + numElements);
            }

            // Update size
            size_ += numElements;
        }

        return Begin() + pos;
    }

    /// Erase elements from the vector.
    Iterator DoEraseElements(unsigned pos, unsigned count)
    {
        assert(count > 0);
        assert(pos + count <= size_);
        T* buffer = Buffer();
        std::move(buffer + pos + count, buffer + size_, buffer + pos);
        Resize(size_ - count);
        return Begin() + pos;
    }

    /// Call the elements' destructors.
    static void DestructElements(T* dest, unsigned count)
    {
        while (count--)
        {
            dest->~T();
            ++dest;
        }
    }
};

/// %Vector template class for POD types. Does not call constructors or destructors and uses block move. Is intentionally (for performance reasons) unsafe for self-insertion.
template <class T> class PODVector : public VectorBase
{
public:
    using ValueType = T;
    using Iterator = RandomAccessIterator<T>;
    using ConstIterator = RandomAccessConstIterator<T>;

    /// Construct empty.
    PODVector() noexcept = default;

    /// Construct with initial size.
    explicit PODVector(unsigned size)
    {
        Resize(size);
    }

    /// Construct with initial size and default value.
    PODVector(unsigned size, const T& value)
    {
        Resize(size);
        for (unsigned i = 0; i < size; ++i)
            At(i) = value;
    }

    /// Construct with initial data.
    PODVector(const T* data, unsigned size)
    {
        Resize(size);
        CopyElements(Buffer(), data, size);
    }

    /// Construct from another vector.
    PODVector(const PODVector<T>& vector)
    {
        *this = vector;
    }
    /// Aggregate initialization constructor.
    PODVector(const std::initializer_list<T>& list) : PODVector()
    {
        for (auto it = list.begin(); it != list.end(); it++)
        {
            Push(*it);
        }
    }
    /// Destruct.
    ~PODVector()
    {
        delete[] buffer_;
    }

    /// Assign from another vector.
    PODVector<T>& operator =(const PODVector<T>& rhs)
    {
        // In case of self-assignment do nothing
        if (&rhs != this)
        {
            Resize(rhs.size_);
            CopyElements(Buffer(), rhs.Buffer(), rhs.size_);
        }
        return *this;
    }

    /// Add-assign an element.
    PODVector<T>& operator +=(const T& rhs)
    {
        Push(rhs);
        return *this;
    }

    /// Add-assign another vector.
    PODVector<T>& operator +=(const PODVector<T>& rhs)
    {
        Push(rhs);
        return *this;
    }

    /// Add an element.
    PODVector<T> operator +(const T& rhs) const
    {
        PODVector<T> ret(*this);
        ret.Push(rhs);
        return ret;
    }

    /// Add another vector.
    PODVector<T> operator +(const PODVector<T>& rhs) const
    {
        PODVector<T> ret(*this);
        ret.Push(rhs);
        return ret;
    }

    /// Test for equality with another vector.
    bool operator ==(const PODVector<T>& rhs) const
    {
        if (rhs.size_ != size_)
            return false;

        T* buffer = Buffer();
        T* rhsBuffer = rhs.Buffer();
        for (unsigned i = 0; i < size_; ++i)
        {
            if (buffer[i] != rhsBuffer[i])
                return false;
        }

        return true;
    }

    /// Test for inequality with another vector.
    bool operator !=(const PODVector<T>& rhs) const
    {
        if (rhs.size_ != size_)
            return true;

        T* buffer = Buffer();
        T* rhsBuffer = rhs.Buffer();
        for (unsigned i = 0; i < size_; ++i)
        {
            if (buffer[i] != rhsBuffer[i])
                return true;
        }

        return false;
    }

    /// Return element at index.
    T& operator [](unsigned index)
    {
        assert(index < size_);
        return Buffer()[index];
    }

    /// Return const element at index.
    const T& operator [](unsigned index) const
    {
        assert(index < size_);
        return Buffer()[index];
    }

    /// Return element at index.
    T& At(unsigned index)
    {
        assert(index < size_);
        return Buffer()[index];
    }

    /// Return const element at index.
    const T& At(unsigned index) const
    {
        assert(index < size_);
        return Buffer()[index];
    }

    /// Add an element at the end.
    void Push(const T& value)
    {
        if (size_ < capacity_)
            ++size_;
        else
            Resize(size_ + 1);
        Back() = value;
    }

    /// Add another vector at the end.
    void Push(const PODVector<T>& vector)
    {
        unsigned oldSize = size_;
        Resize(size_ + vector.size_);
        CopyElements(Buffer() + oldSize, vector.Buffer(), vector.size_);
    }

    /// Remove the last element.
    void Pop()
    {
        if (size_)
            Resize(size_ - 1);
    }

    /// Insert an element at position.
    void Insert(unsigned pos, const T& value)
    {
        if (pos > size_)
            pos = size_;

        unsigned oldSize = size_;
        Resize(size_ + 1);
        MoveRange(pos + 1, pos, oldSize - pos);
        Buffer()[pos] = value;
    }

    /// Insert another vector at position.
    void Insert(unsigned pos, const PODVector<T>& vector)
    {
        if (pos > size_)
            pos = size_;

        unsigned oldSize = size_;
        Resize(size_ + vector.size_);
        MoveRange(pos + vector.size_, pos, oldSize - pos);
        CopyElements(Buffer() + pos, vector.Buffer(), vector.size_);
    }

    /// Insert an element by iterator.
    Iterator Insert(const Iterator& dest, const T& value)
    {
        auto pos = (unsigned)(dest - Begin());
        if (pos > size_)
            pos = size_;
        Insert(pos, value);

        return Begin() + pos;
    }

    /// Insert a vector by iterator.
    Iterator Insert(const Iterator& dest, const PODVector<T>& vector)
    {
        auto pos = (unsigned)(dest - Begin());
        if (pos > size_)
            pos = size_;
        Insert(pos, vector);

        return Begin() + pos;
    }

    /// Insert a vector partially by iterators.
    Iterator Insert(const Iterator& dest, const ConstIterator& start, const ConstIterator& end)
    {
        auto pos = (unsigned)(dest - Begin());
        if (pos > size_)
            pos = size_;
        auto length = (unsigned)(end - start);
        Resize(size_ + length);
        MoveRange(pos + length, pos, size_ - pos - length);
        CopyElements(Buffer() + pos, &(*start), length);

        return Begin() + pos;
    }

    /// Insert elements.
    Iterator Insert(const Iterator& dest, const T* start, const T* end)
    {
        auto pos = (unsigned)(dest - Begin());
        if (pos > size_)
            pos = size_;
        auto length = (unsigned)(end - start);
        Resize(size_ + length);
        MoveRange(pos + length, pos, size_ - pos - length);

        T* destPtr = Buffer() + pos;
        for (const T* i = start; i != end; ++i)
            *destPtr++ = *i;

        return Begin() + pos;
    }

    /// Erase a range of elements.
    void Erase(unsigned pos, unsigned length = 1)
    {
        // Return if the range is illegal
        if (!length || pos + length > size_)
            return;

        MoveRange(pos, pos + length, size_ - pos - length);
        Resize(size_ - length);
    }

    /// Erase an element by iterator. Return iterator to the next element.
    Iterator Erase(const Iterator& it)
    {
        auto pos = (unsigned)(it - Begin());
        if (pos >= size_)
            return End();
        Erase(pos);

        return Begin() + pos;
    }

    /// Erase a range by iterators. Return iterator to the next element.
    Iterator Erase(const Iterator& start, const Iterator& end)
    {
        auto pos = (unsigned)(start - Begin());
        if (pos >= size_)
            return End();
        auto length = (unsigned)(end - start);
        Erase(pos, length);

        return Begin() + pos;
    }

    /// Erase a range of elements by swapping elements from the end of the array.
    void EraseSwap(unsigned pos, unsigned length = 1)
    {
        unsigned shiftStartIndex = pos + length;
        // Return if the range is illegal
        if (shiftStartIndex > size_ || !length)
            return;

        unsigned newSize = size_ - length;
        unsigned trailingCount = size_ - shiftStartIndex;
        if (trailingCount <= length)
        {
            // We're removing more elements from the array than exist past the end of the range being removed, so perform a normal shift and destroy
            MoveRange(pos, shiftStartIndex, trailingCount);
        }
        else
        {
            // Swap elements from the end of the array into the empty space
            CopyElements(Buffer() + pos, Buffer() + newSize, length);
        }
        Resize(newSize);
    }

    /// Erase an element by value. Return true if was found and erased.
    bool Remove(const T& value)
    {
        Iterator i = Find(value);
        if (i != End())
        {
            Erase(i);
            return true;
        }
        else
            return false;
    }

    /// Erase an element by value by swapping with the last element. Return true if was found and erased.
    bool RemoveSwap(const T& value)
    {
        Iterator i = Find(value);
        if (i != End())
        {
            EraseSwap(i - Begin());
            return true;
        }
        else
            return false;
    }

    /// Clear the vector.
    void Clear() { Resize(0); }

    /// Resize the vector.
    void Resize(unsigned newSize)
    {
        if (newSize > capacity_)
        {
            if (!capacity_)
                capacity_ = newSize;
            else
            {
                while (capacity_ < newSize)
                    capacity_ += (capacity_ + 1) >> 1;
            }

            unsigned char* newBuffer = AllocateBuffer((unsigned)(capacity_ * sizeof(T)));
            // Move the data into the new buffer and delete the old
            if (buffer_)
            {
                CopyElements(reinterpret_cast<T*>(newBuffer), Buffer(), size_);
                delete[] buffer_;
            }
            buffer_ = newBuffer;
        }

        size_ = newSize;
    }

    /// Set new capacity.
    void Reserve(unsigned newCapacity)
    {
        if (newCapacity < size_)
            newCapacity = size_;

        if (newCapacity != capacity_)
        {
            unsigned char* newBuffer = nullptr;
            capacity_ = newCapacity;

            if (capacity_)
            {
                newBuffer = AllocateBuffer((unsigned)(capacity_ * sizeof(T)));
                // Move the data into the new buffer
                CopyElements(reinterpret_cast<T*>(newBuffer), Buffer(), size_);
            }

            // Delete the old buffer
            delete[] buffer_;
            buffer_ = newBuffer;
        }
    }

    /// Reallocate so that no extra memory is used.
    void Compact() { Reserve(size_); }

    /// Return iterator to value, or to the end if not found.
    Iterator Find(const T& value)
    {
        Iterator it = Begin();
        while (it != End() && *it != value)
            ++it;
        return it;
    }

    /// Return const iterator to value, or to the end if not found.
    ConstIterator Find(const T& value) const
    {
        ConstIterator it = Begin();
        while (it != End() && *it != value)
            ++it;
        return it;
    }

    /// Return index of value in vector, or size if not found.
    unsigned IndexOf(const T& value) const
    {
        return Find(value) - Begin();
    }

    /// Return whether contains a specific value.
    bool Contains(const T& value) const { return Find(value) != End(); }

    /// Return iterator to the beginning.
    Iterator Begin() { return Iterator(Buffer()); }

    /// Return const iterator to the beginning.
    ConstIterator Begin() const { return ConstIterator(Buffer()); }

    /// Return iterator to the end.
    Iterator End() { return Iterator(Buffer() + size_); }

    /// Return const iterator to the end.
    ConstIterator End() const { return ConstIterator(Buffer() + size_); }

    /// Return first element.
    T& Front() { return Buffer()[0]; }

    /// Return const first element.
    const T& Front() const { return Buffer()[0]; }

    /// Return last element.
    T& Back()
    {
        assert(size_);
        return Buffer()[size_ - 1];
    }

    /// Return const last element.
    const T& Back() const
    {
        assert(size_);
        return Buffer()[size_ - 1];
    }

    /// Return number of elements.
    unsigned Size() const { return size_; }

    /// Return capacity of vector.
    unsigned Capacity() const { return capacity_; }

    /// Return whether vector is empty.
    bool Empty() const { return size_ == 0; }

    /// Return the buffer with right type.
    T* Buffer() const { return reinterpret_cast<T*>(buffer_); }

private:
    /// Move a range of elements within the vector.
    void MoveRange(unsigned dest, unsigned src, unsigned count)
    {
        if (count)
            memmove(Buffer() + dest, Buffer() + src, count * sizeof(T));
    }

    /// Copy elements from one buffer to another.
    static void CopyElements(T* dest, const T* src, unsigned count)
    {
        if (count)
            memcpy(dest, src, count * sizeof(T));
    }
};

template <class T> typename Urho3D::Vector<T>::ConstIterator begin(const Urho3D::Vector<T>& v) { return v.Begin(); }

template <class T> typename Urho3D::Vector<T>::ConstIterator end(const Urho3D::Vector<T>& v) { return v.End(); }

template <class T> typename Urho3D::Vector<T>::Iterator begin(Urho3D::Vector<T>& v) { return v.Begin(); }

template <class T> typename Urho3D::Vector<T>::Iterator end(Urho3D::Vector<T>& v) { return v.End(); }

template <class T> typename Urho3D::PODVector<T>::ConstIterator begin(const Urho3D::PODVector<T>& v) { return v.Begin(); }

template <class T> typename Urho3D::PODVector<T>::ConstIterator end(const Urho3D::PODVector<T>& v) { return v.End(); }

template <class T> typename Urho3D::PODVector<T>::Iterator begin(Urho3D::PODVector<T>& v) { return v.Begin(); }

template <class T> typename Urho3D::PODVector<T>::Iterator end(Urho3D::PODVector<T>& v) { return v.End(); }

}

#ifdef _MSC_VER
#pragma warning(pop)
#endif
>>>>>>> a476f0c4
<|MERGE_RESOLUTION|>--- conflicted
+++ resolved
@@ -1,1187 +1,3 @@
-<<<<<<< HEAD
-//
-// Copyright (c) 2008-2018 the Urho3D project.
-//
-// Permission is hereby granted, free of charge, to any person obtaining a copy
-// of this software and associated documentation files (the "Software"), to deal
-// in the Software without restriction, including without limitation the rights
-// to use, copy, modify, merge, publish, distribute, sublicense, and/or sell
-// copies of the Software, and to permit persons to whom the Software is
-// furnished to do so, subject to the following conditions:
-//
-// The above copyright notice and this permission notice shall be included in
-// all copies or substantial portions of the Software.
-//
-// THE SOFTWARE IS PROVIDED "AS IS", WITHOUT WARRANTY OF ANY KIND, EXPRESS OR
-// IMPLIED, INCLUDING BUT NOT LIMITED TO THE WARRANTIES OF MERCHANTABILITY,
-// FITNESS FOR A PARTICULAR PURPOSE AND NONINFRINGEMENT. IN NO EVENT SHALL THE
-// AUTHORS OR COPYRIGHT HOLDERS BE LIABLE FOR ANY CLAIM, DAMAGES OR OTHER
-// LIABILITY, WHETHER IN AN ACTION OF CONTRACT, TORT OR OTHERWISE, ARISING FROM,
-// OUT OF OR IN CONNECTION WITH THE SOFTWARE OR THE USE OR OTHER DEALINGS IN
-// THE SOFTWARE.
-//
-
-#pragma once
-
-#include "../Container/VectorBase.h"
-
-#include <cassert>
-#include <cstring>
-#include <algorithm>
-#include <initializer_list>
-#include <new>
-#include <utility>
-
-#ifdef _MSC_VER
-#pragma warning(push)
-#pragma warning(disable:6293)
-#endif
-
-namespace Urho3D
-{
-
-/// %Vector template class.
-template <class T> class Vector : public VectorBase
-{
-    struct CopyTag {};
-    struct MoveTag {};
-
-public:
-    using ValueType = T;
-    using Iterator = RandomAccessIterator<T>;
-    using ConstIterator = RandomAccessConstIterator<T>;
-
-    /// Construct empty.
-    Vector() noexcept = default;
-
-    /// Construct with initial size.
-    explicit Vector(unsigned size)
-    {
-        Resize(size);
-    }
-
-    /// Construct with initial size and default value.
-    Vector(unsigned size, const T& value)
-    {
-        Resize(size);
-        for (unsigned i = 0; i < size; ++i)
-            At(i) = value;
-    }
-
-    /// Construct with initial data.
-    Vector(const T* data, unsigned size)
-    {
-        DoInsertElements(0, data, data + size, CopyTag{});
-    }
-
-    /// Copy-construct from another vector.
-    Vector(const Vector<T>& vector)
-    {
-        DoInsertElements(0, vector.Begin(), vector.End(), CopyTag{});
-    }
-
-    /// Move-construct from another vector.
-    Vector(Vector<T> && vector)
-    {
-        Swap(vector);
-    }
-
-    /// Aggregate initialization constructor.
-    Vector(const std::initializer_list<T>& list) : Vector()
-    {
-        for (auto it = list.begin(); it != list.end(); it++)
-        {
-            Push(*it);
-        }
-    }
-
-    /// Destruct.
-    ~Vector()
-    {
-        DestructElements(Buffer(), size_);
-        FreeBuffer(buffer_);
-    }
-
-    /// Assign from another vector.
-    Vector<T>& operator =(const Vector<T>& rhs)
-    {
-        // In case of self-assignment do nothing
-        if (&rhs != this)
-        {
-            Vector<T> copy(rhs);
-            Swap(copy);
-        }
-        return *this;
-    }
-
-    /// Move-assign from another vector.
-    Vector<T>& operator =(Vector<T> && rhs)
-    {
-        assert(&rhs != this);
-        Swap(rhs);
-        return *this;
-    }
-
-    /// Add-assign an element.
-    Vector<T>& operator +=(const T& rhs)
-    {
-        Push(rhs);
-        return *this;
-    }
-
-    /// Add-assign another vector.
-    Vector<T>& operator +=(const Vector<T>& rhs)
-    {
-        Push(rhs);
-        return *this;
-    }
-
-    /// Add an element.
-    Vector<T> operator +(const T& rhs) const
-    {
-        Vector<T> ret(*this);
-        ret.Push(rhs);
-        return ret;
-    }
-
-    /// Add another vector.
-    Vector<T> operator +(const Vector<T>& rhs) const
-    {
-        Vector<T> ret(*this);
-        ret.Push(rhs);
-        return ret;
-    }
-
-    /// Test for equality with another vector.
-    bool operator ==(const Vector<T>& rhs) const
-    {
-        if (rhs.size_ != size_)
-            return false;
-
-        T* buffer = Buffer();
-        T* rhsBuffer = rhs.Buffer();
-        for (unsigned i = 0; i < size_; ++i)
-        {
-            if (buffer[i] != rhsBuffer[i])
-                return false;
-        }
-
-        return true;
-    }
-
-    /// Test for inequality with another vector.
-    bool operator !=(const Vector<T>& rhs) const
-    {
-        if (rhs.size_ != size_)
-            return true;
-
-        T* buffer = Buffer();
-        T* rhsBuffer = rhs.Buffer();
-        for (unsigned i = 0; i < size_; ++i)
-        {
-            if (buffer[i] != rhsBuffer[i])
-                return true;
-        }
-
-        return false;
-    }
-
-    /// Return element at index.
-    T& operator [](unsigned index)
-    {
-        assert(index < size_);
-        return Buffer()[index];
-    }
-
-    /// Return const element at index.
-    const T& operator [](unsigned index) const
-    {
-        assert(index < size_);
-        return Buffer()[index];
-    }
-
-    /// Return element at index.
-    T& At(unsigned index)
-    {
-        assert(index < size_);
-        return Buffer()[index];
-    }
-
-    /// Return const element at index.
-    const T& At(unsigned index) const
-    {
-        assert(index < size_);
-        return Buffer()[index];
-    }
-
-    /// Create an element at the end.
-    template <class... Args> T& EmplaceBack(Args&&... args)
-    {
-        if (size_ < capacity_)
-        {
-            // Optimize common case
-            ++size_;
-            new (&Back()) T(std::forward<Args>(args)...);
-        }
-        else
-        {
-            T value(std::forward<Args>(args)...);
-            Push(std::move(value));
-        }
-        return Back();
-    }
-
-    /// Add an element at the end.
-#ifndef COVERITY_SCAN_MODEL
-    void Push(const T& value)
-    {
-        if (size_ < capacity_)
-        {
-            // Optimize common case
-            ++size_;
-            new (&Back()) T(value);
-        }
-        else
-            DoInsertElements(size_, &value, &value + 1, CopyTag{});
-    }
-
-    /// Move-add an element at the end.
-    void Push(T && value)
-    {
-        if (size_ < capacity_)
-        {
-            // Optimize common case
-            ++size_;
-            new (&Back()) T(std::move(value));
-        }
-        else
-            DoInsertElements(size_, &value, &value + 1, MoveTag{});
-    }
-#else
-    // FIXME: Attempt had been made to use this model in the Coverity-Scan model file without any success
-    // Probably because the model had generated a different mangled name than the one used by static analyzer
-    void Push(const T& value)
-    {
-        T array[] = {value};
-        DoInsertElements(size_, array, array + 1, CopyTag{});
-    }
-#endif
-
-    /// Add another vector at the end.
-    void Push(const Vector<T>& vector) { DoInsertElements(size_, vector.Begin(), vector.End(), CopyTag{}); }
-
-    /// Remove the last element.
-    void Pop()
-    {
-        if (size_)
-            Resize(size_ - 1);
-    }
-
-    /// Insert an element at position.
-    void Insert(unsigned pos, const T& value)
-    {
-        DoInsertElements(pos, &value, &value + 1, CopyTag{});
-    }
-
-    /// Insert an element at position.
-    void Insert(unsigned pos, T && value)
-    {
-        DoInsertElements(pos, &value, &value + 1, MoveTag{});
-    }
-
-    /// Insert another vector at position.
-    void Insert(unsigned pos, const Vector<T>& vector)
-    {
-        DoInsertElements(pos, vector.Begin(), vector.End(), CopyTag{});
-    }
-
-    /// Insert an element by iterator.
-    Iterator Insert(const Iterator& dest, const T& value)
-    {
-        auto pos = (unsigned)(dest - Begin());
-        return DoInsertElements(pos, &value, &value + 1, CopyTag{});
-    }
-
-    /// Move-insert an element by iterator.
-    Iterator Insert(const Iterator& dest, T && value)
-    {
-        auto pos = (unsigned)(dest - Begin());
-        return DoInsertElements(pos, &value, &value + 1, MoveTag{});
-    }
-
-    /// Insert a vector by iterator.
-    Iterator Insert(const Iterator& dest, const Vector<T>& vector)
-    {
-        auto pos = (unsigned)(dest - Begin());
-        return DoInsertElements(pos, vector.Begin(), vector.End(), CopyTag{});
-    }
-
-    /// Insert a vector partially by iterators.
-    Iterator Insert(const Iterator& dest, const ConstIterator& start, const ConstIterator& end)
-    {
-        auto pos = (unsigned)(dest - Begin());
-        return DoInsertElements(pos, start, end, CopyTag{});
-    }
-
-    /// Insert elements.
-    Iterator Insert(const Iterator& dest, const T* start, const T* end)
-    {
-        auto pos = (unsigned)(dest - Begin());
-        return DoInsertElements(pos, start, end, CopyTag{});
-    }
-
-    /// Erase a range of elements.
-    void Erase(unsigned pos, unsigned length = 1)
-    {
-        // Return if the range is illegal
-        if (pos + length > size_ || !length)
-            return;
-
-        DoEraseElements(pos, length);
-    }
-
-    /// Erase a range of elements by swapping elements from the end of the array.
-    void EraseSwap(unsigned pos, unsigned length = 1)
-    {
-        unsigned shiftStartIndex = pos + length;
-        // Return if the range is illegal
-        if (shiftStartIndex > size_ || !length)
-            return;
-
-        unsigned newSize = size_ - length;
-        unsigned trailingCount = size_ - shiftStartIndex;
-        if (trailingCount <= length)
-        {
-            // We're removing more elements from the array than exist past the end of the range being removed, so perform a normal shift and destroy
-            DoEraseElements(pos, length);
-        }
-        else
-        {
-            // Swap elements from the end of the array into the empty space
-            T* buffer = Buffer();
-            std::move(buffer + newSize, buffer + size_, buffer + pos);
-            Resize(newSize);
-        }
-    }
-
-    /// Erase an element by iterator. Return iterator to the next element.
-    Iterator Erase(const Iterator& it)
-    {
-        auto pos = (unsigned)(it - Begin());
-        if (pos >= size_)
-            return End();
-        Erase(pos);
-
-        return Begin() + pos;
-    }
-
-    /// Erase a range by iterators. Return iterator to the next element.
-    Iterator Erase(const Iterator& start, const Iterator& end)
-    {
-        auto pos = (unsigned)(start - Begin());
-        if (pos >= size_)
-            return End();
-        auto length = (unsigned)(end - start);
-        Erase(pos, length);
-
-        return Begin() + pos;
-    }
-
-    /// Erase an element by value. Return true if was found and erased.
-    bool Remove(const T& value)
-    {
-        Iterator i = Find(value);
-        if (i != End())
-        {
-            Erase(i);
-            return true;
-        }
-        else
-            return false;
-    }
-
-    /// Erase an element by value by swapping with the last element. Return true if was found and erased.
-    bool RemoveSwap(const T& value)
-    {
-        Iterator i = Find(value);
-        if (i != End())
-        {
-            EraseSwap(i - Begin());
-            return true;
-        }
-        else
-            return false;
-    }
-
-    /// Clear the vector.
-    void Clear() { Resize(0); }
-
-    /// Resize the vector.
-    void Resize(unsigned newSize) { DoResize(newSize); }
-
-    /// Resize the vector and fill new elements with default value.
-    void Resize(unsigned newSize, const T& value)
-    {
-        unsigned oldSize = Size();
-        DoResize(newSize);
-        for (unsigned i = oldSize; i < newSize; ++i)
-            At(i) = value;
-    }
-
-    /// Set new capacity.
-    void Reserve(unsigned newCapacity)
-    {
-        if (newCapacity < size_)
-            newCapacity = size_;
-
-        if (newCapacity != capacity_)
-        {
-            T* newBuffer = nullptr;
-            capacity_ = newCapacity;
-
-            if (capacity_)
-            {
-                newBuffer = reinterpret_cast<T*>(AllocateBuffer((unsigned)(capacity_ * sizeof(T))));
-                // Move the data into the new buffer
-                ConstructElements(newBuffer, Begin(), End(), MoveTag{});
-            }
-
-            // Delete the old buffer
-            DestructElements(Buffer(), size_);
-            FreeBuffer(buffer_);
-            buffer_ = reinterpret_cast<unsigned char*>(newBuffer);
-        }
-    }
-
-    /// Reallocate so that no extra memory is used.
-    void Compact() { Reserve(size_); }
-
-    /// Return iterator to value, or to the end if not found.
-    Iterator Find(const T& value)
-    {
-        Iterator it = Begin();
-        while (it != End() && *it != value)
-            ++it;
-        return it;
-    }
-
-    /// Return const iterator to value, or to the end if not found.
-    ConstIterator Find(const T& value) const
-    {
-        ConstIterator it = Begin();
-        while (it != End() && *it != value)
-            ++it;
-        return it;
-    }
-
-    /// Return index of value in vector, or size if not found.
-    unsigned IndexOf(const T& value) const
-    {
-        return Find(value) - Begin();
-    }
-
-    /// Return whether contains a specific value.
-    bool Contains(const T& value) const { return Find(value) != End(); }
-
-    /// Return iterator to the beginning.
-    Iterator Begin() { return Iterator(Buffer()); }
-
-    /// Return const iterator to the beginning.
-    ConstIterator Begin() const { return ConstIterator(Buffer()); }
-
-    /// Return iterator to the end.
-    Iterator End() { return Iterator(Buffer() + size_); }
-
-    /// Return const iterator to the end.
-    ConstIterator End() const { return ConstIterator(Buffer() + size_); }
-
-    /// Return first element.
-    T& Front()
-    {
-        assert(size_);
-        return Buffer()[0];
-    }
-
-    /// Return const first element.
-    const T& Front() const
-    {
-        assert(size_);
-        return Buffer()[0];
-    }
-
-    /// Return last element.
-    T& Back()
-    {
-        assert(size_);
-        return Buffer()[size_ - 1];
-    }
-
-    /// Return const last element.
-    const T& Back() const
-    {
-        assert(size_);
-        return Buffer()[size_ - 1];
-    }
-
-    /// Return size of vector.
-    unsigned Size() const { return size_; }
-
-    /// Return capacity of vector.
-    unsigned Capacity() const { return capacity_; }
-
-    /// Return whether vector is empty.
-    bool Empty() const { return size_ == 0; }
-
-    /// Return the buffer with right type.
-    T* Buffer() const { return reinterpret_cast<T*>(buffer_); }
-
-private:
-    /// Construct elements using default ctor.
-    static void ConstructElements(T* dest, unsigned count)
-    {
-        for (unsigned i = 0; i < count; ++i)
-            new(dest + i) T();
-    }
-
-    /// Copy-construct elements.
-    template <class RandomIteratorT>
-    static void ConstructElements(T* dest, RandomIteratorT start, RandomIteratorT end, CopyTag)
-    {
-        const unsigned count = end - start;
-        for (unsigned i = 0; i < count; ++i)
-            new(dest + i) T(*(start + i));
-    }
-
-    /// Move-construct elements.
-    template <class RandomIteratorT>
-    static void ConstructElements(T* dest, RandomIteratorT start, RandomIteratorT end, MoveTag)
-    {
-        const unsigned count = end - start;
-        for (unsigned i = 0; i < count; ++i)
-            new(dest + i) T(std::move(*(start + i)));
-    }
-
-    /// Calculate new vector capacity.
-    static unsigned CalculateCapacity(unsigned size, unsigned capacity)
-    {
-        if (!capacity)
-            return size;
-        else
-        {
-            while (capacity < size)
-                capacity += (capacity + 1) >> 1;
-            return capacity;
-        }
-    }
-
-    /// Resize the vector and create/remove new elements as necessary.
-    void DoResize(unsigned newSize)
-    {
-        // If size shrinks, destruct the removed elements
-        if (newSize < size_)
-            DestructElements(Buffer() + newSize, size_ - newSize);
-        else
-        {
-            // Allocate new buffer if necessary and copy the current elements
-            if (newSize > capacity_)
-            {
-                T* src = Buffer();
-
-                // Reallocate vector
-                Vector<T> newVector;
-                newVector.Reserve(CalculateCapacity(newSize, capacity_));
-                newVector.size_ = size_;
-                T* dest = newVector.Buffer();
-
-                // Move old elements
-                ConstructElements(dest, src, src + size_, MoveTag{});
-
-                Swap(newVector);
-            }
-
-            // Initialize the new elements
-            ConstructElements(Buffer() + size_, newSize - size_);
-        }
-
-        size_ = newSize;
-    }
-
-    /// Insert elements into the vector using copy or move constructor.
-    template <class Tag, class RandomIteratorT>
-    Iterator DoInsertElements(unsigned pos, RandomIteratorT start, RandomIteratorT end, Tag)
-    {
-        if (pos > size_)
-            pos = size_;
-
-        const unsigned numElements = end - start;
-        if (size_ + numElements > capacity_)
-        {
-            T* src = Buffer();
-
-            // Reallocate vector
-            Vector<T> newVector;
-            newVector.Reserve(CalculateCapacity(size_ + numElements, capacity_));
-            newVector.size_ = size_ + numElements;
-            T* dest = newVector.Buffer();
-
-            // Copy or move new elements
-            ConstructElements(dest + pos, start, end, Tag{});
-
-            // Move old elements
-            if (pos > 0)
-                ConstructElements(dest, src, src + pos, MoveTag{});
-            if (pos < size_)
-                ConstructElements(dest + pos + numElements, src + pos, src + size_, MoveTag{});
-
-            Swap(newVector);
-        }
-        else if (numElements > 0)
-        {
-            T* buffer = Buffer();
-
-            // Copy or move new elements
-            ConstructElements(buffer + size_, start, end, Tag{});
-
-            // Rotate buffer
-            if (pos < size_)
-            {
-                std::rotate(buffer + pos, buffer + size_, buffer + size_ + numElements);
-            }
-
-            // Update size
-            size_ += numElements;
-        }
-
-        return Begin() + pos;
-    }
-
-    /// Erase elements from the vector.
-    Iterator DoEraseElements(unsigned pos, unsigned count)
-    {
-        assert(count > 0);
-        assert(pos + count <= size_);
-        T* buffer = Buffer();
-        std::move(buffer + pos + count, buffer + size_, buffer + pos);
-        Resize(size_ - count);
-        return Begin() + pos;
-    }
-
-    /// Call the elements' destructors.
-    static void DestructElements(T* dest, unsigned count)
-    {
-        while (count--)
-        {
-            dest->~T();
-            ++dest;
-        }
-    }
-};
-
-/// %Vector template class for POD types. Does not call constructors or destructors and uses block move. Is intentionally (for performance reasons) unsafe for self-insertion.
-template <class T> class PODVector : public VectorBase
-{
-public:
-    using ValueType = T;
-    using Iterator = RandomAccessIterator<T>;
-    using ConstIterator = RandomAccessConstIterator<T>;
-
-    /// Construct empty.
-    PODVector() noexcept = default;
-
-    /// Construct with initial size.
-    explicit PODVector(unsigned size)
-    {
-        Resize(size);
-    }
-
-    /// Construct with initial size and default value.
-    PODVector(unsigned size, const T& value)
-    {
-        Resize(size);
-        for (unsigned i = 0; i < size; ++i)
-            At(i) = value;
-    }
-
-    /// Construct with initial data.
-    PODVector(const T* data, unsigned size)
-    {
-        Resize(size);
-        CopyElements(Buffer(), data, size);
-    }
-
-    /// Construct from another vector.
-    PODVector(const PODVector<T>& vector)
-    {
-        *this = vector;
-    }
-    /// Aggregate initialization constructor.
-    PODVector(const std::initializer_list<T>& list) : PODVector()
-    {
-        for (auto it = list.begin(); it != list.end(); it++)
-        {
-            Push(*it);
-        }
-    }
-    /// Destruct.
-    ~PODVector()
-    {
-        FreeBuffer(buffer_);
-    }
-
-    /// Assign from another vector.
-    PODVector<T>& operator =(const PODVector<T>& rhs)
-    {
-        // In case of self-assignment do nothing
-        if (&rhs != this)
-        {
-            Resize(rhs.size_);
-            CopyElements(Buffer(), rhs.Buffer(), rhs.size_);
-        }
-        return *this;
-    }
-
-    /// Add-assign an element.
-    PODVector<T>& operator +=(const T& rhs)
-    {
-        Push(rhs);
-        return *this;
-    }
-
-    /// Add-assign another vector.
-    PODVector<T>& operator +=(const PODVector<T>& rhs)
-    {
-        Push(rhs);
-        return *this;
-    }
-
-    /// Add an element.
-    PODVector<T> operator +(const T& rhs) const
-    {
-        PODVector<T> ret(*this);
-        ret.Push(rhs);
-        return ret;
-    }
-
-    /// Add another vector.
-    PODVector<T> operator +(const PODVector<T>& rhs) const
-    {
-        PODVector<T> ret(*this);
-        ret.Push(rhs);
-        return ret;
-    }
-
-    /// Test for equality with another vector.
-    bool operator ==(const PODVector<T>& rhs) const
-    {
-        if (rhs.size_ != size_)
-            return false;
-
-        T* buffer = Buffer();
-        T* rhsBuffer = rhs.Buffer();
-        for (unsigned i = 0; i < size_; ++i)
-        {
-            if (buffer[i] != rhsBuffer[i])
-                return false;
-        }
-
-        return true;
-    }
-
-    /// Test for inequality with another vector.
-    bool operator !=(const PODVector<T>& rhs) const
-    {
-        if (rhs.size_ != size_)
-            return true;
-
-        T* buffer = Buffer();
-        T* rhsBuffer = rhs.Buffer();
-        for (unsigned i = 0; i < size_; ++i)
-        {
-            if (buffer[i] != rhsBuffer[i])
-                return true;
-        }
-
-        return false;
-    }
-
-    /// Return element at index.
-    T& operator [](unsigned index)
-    {
-        assert(index < size_);
-        return Buffer()[index];
-    }
-
-    /// Return const element at index.
-    const T& operator [](unsigned index) const
-    {
-        assert(index < size_);
-        return Buffer()[index];
-    }
-
-    /// Return element at index.
-    T& At(unsigned index)
-    {
-        assert(index < size_);
-        return Buffer()[index];
-    }
-
-    /// Return const element at index.
-    const T& At(unsigned index) const
-    {
-        assert(index < size_);
-        return Buffer()[index];
-    }
-
-    /// Add an element at the end.
-    void Push(const T& value)
-    {
-        if (size_ < capacity_)
-            ++size_;
-        else
-            Resize(size_ + 1);
-        Back() = value;
-    }
-
-    /// Add another vector at the end.
-    void Push(const PODVector<T>& vector)
-    {
-        unsigned oldSize = size_;
-        Resize(size_ + vector.size_);
-        CopyElements(Buffer() + oldSize, vector.Buffer(), vector.size_);
-    }
-
-    /// Remove the last element.
-    void Pop()
-    {
-        if (size_)
-            Resize(size_ - 1);
-    }
-
-    /// Insert an element at position.
-    void Insert(unsigned pos, const T& value)
-    {
-        if (pos > size_)
-            pos = size_;
-
-        unsigned oldSize = size_;
-        Resize(size_ + 1);
-        MoveRange(pos + 1, pos, oldSize - pos);
-        Buffer()[pos] = value;
-    }
-
-    /// Insert another vector at position.
-    void Insert(unsigned pos, const PODVector<T>& vector)
-    {
-        if (pos > size_)
-            pos = size_;
-
-        unsigned oldSize = size_;
-        Resize(size_ + vector.size_);
-        MoveRange(pos + vector.size_, pos, oldSize - pos);
-        CopyElements(Buffer() + pos, vector.Buffer(), vector.size_);
-    }
-
-    /// Insert an element by iterator.
-    Iterator Insert(const Iterator& dest, const T& value)
-    {
-        auto pos = (unsigned)(dest - Begin());
-        if (pos > size_)
-            pos = size_;
-        Insert(pos, value);
-
-        return Begin() + pos;
-    }
-
-    /// Insert a vector by iterator.
-    Iterator Insert(const Iterator& dest, const PODVector<T>& vector)
-    {
-        auto pos = (unsigned)(dest - Begin());
-        if (pos > size_)
-            pos = size_;
-        Insert(pos, vector);
-
-        return Begin() + pos;
-    }
-
-    /// Insert a vector partially by iterators.
-    Iterator Insert(const Iterator& dest, const ConstIterator& start, const ConstIterator& end)
-    {
-        auto pos = (unsigned)(dest - Begin());
-        if (pos > size_)
-            pos = size_;
-        auto length = (unsigned)(end - start);
-        Resize(size_ + length);
-        MoveRange(pos + length, pos, size_ - pos - length);
-        CopyElements(Buffer() + pos, &(*start), length);
-
-        return Begin() + pos;
-    }
-
-    /// Insert elements.
-    Iterator Insert(const Iterator& dest, const T* start, const T* end)
-    {
-        auto pos = (unsigned)(dest - Begin());
-        if (pos > size_)
-            pos = size_;
-        auto length = (unsigned)(end - start);
-        Resize(size_ + length);
-        MoveRange(pos + length, pos, size_ - pos - length);
-
-        T* destPtr = Buffer() + pos;
-        for (const T* i = start; i != end; ++i)
-            *destPtr++ = *i;
-
-        return Begin() + pos;
-    }
-
-    /// Erase a range of elements.
-    void Erase(unsigned pos, unsigned length = 1)
-    {
-        // Return if the range is illegal
-        if (!length || pos + length > size_)
-            return;
-
-        MoveRange(pos, pos + length, size_ - pos - length);
-        Resize(size_ - length);
-    }
-
-    /// Erase an element by iterator. Return iterator to the next element.
-    Iterator Erase(const Iterator& it)
-    {
-        auto pos = (unsigned)(it - Begin());
-        if (pos >= size_)
-            return End();
-        Erase(pos);
-
-        return Begin() + pos;
-    }
-
-    /// Erase a range by iterators. Return iterator to the next element.
-    Iterator Erase(const Iterator& start, const Iterator& end)
-    {
-        auto pos = (unsigned)(start - Begin());
-        if (pos >= size_)
-            return End();
-        auto length = (unsigned)(end - start);
-        Erase(pos, length);
-
-        return Begin() + pos;
-    }
-
-    /// Erase a range of elements by swapping elements from the end of the array.
-    void EraseSwap(unsigned pos, unsigned length = 1)
-    {
-        unsigned shiftStartIndex = pos + length;
-        // Return if the range is illegal
-        if (shiftStartIndex > size_ || !length)
-            return;
-
-        unsigned newSize = size_ - length;
-        unsigned trailingCount = size_ - shiftStartIndex;
-        if (trailingCount <= length)
-        {
-            // We're removing more elements from the array than exist past the end of the range being removed, so perform a normal shift and destroy
-            MoveRange(pos, shiftStartIndex, trailingCount);
-        }
-        else
-        {
-            // Swap elements from the end of the array into the empty space
-            CopyElements(Buffer() + pos, Buffer() + newSize, length);
-        }
-        Resize(newSize);
-    }
-
-    /// Erase an element by value. Return true if was found and erased.
-    bool Remove(const T& value)
-    {
-        Iterator i = Find(value);
-        if (i != End())
-        {
-            Erase(i);
-            return true;
-        }
-        else
-            return false;
-    }
-
-    /// Erase an element by value by swapping with the last element. Return true if was found and erased.
-    bool RemoveSwap(const T& value)
-    {
-        Iterator i = Find(value);
-        if (i != End())
-        {
-            EraseSwap(i - Begin());
-            return true;
-        }
-        else
-            return false;
-    }
-
-    /// Clear the vector.
-    void Clear() { Resize(0); }
-
-    /// Resize the vector.
-    void Resize(unsigned newSize)
-    {
-        if (newSize > capacity_)
-        {
-            if (!capacity_)
-                capacity_ = newSize;
-            else
-            {
-                while (capacity_ < newSize)
-                    capacity_ += (capacity_ + 1) >> 1;
-            }
-
-            unsigned char* newBuffer = AllocateBuffer((unsigned)(capacity_ * sizeof(T)));
-            // Move the data into the new buffer and delete the old
-            if (buffer_)
-            {
-                CopyElements(reinterpret_cast<T*>(newBuffer), Buffer(), size_);
-                FreeBuffer(buffer_);
-            }
-            buffer_ = newBuffer;
-        }
-
-        size_ = newSize;
-    }
-
-    /// Set new capacity.
-    void Reserve(unsigned newCapacity)
-    {
-        if (newCapacity < size_)
-            newCapacity = size_;
-
-        if (newCapacity != capacity_)
-        {
-            unsigned char* newBuffer = nullptr;
-            capacity_ = newCapacity;
-
-            if (capacity_)
-            {
-                newBuffer = AllocateBuffer((unsigned)(capacity_ * sizeof(T)));
-                // Move the data into the new buffer
-                CopyElements(reinterpret_cast<T*>(newBuffer), Buffer(), size_);
-            }
-
-            // Delete the old buffer
-            FreeBuffer(buffer_);
-            buffer_ = newBuffer;
-        }
-    }
-
-    /// Reallocate so that no extra memory is used.
-    void Compact() { Reserve(size_); }
-
-    /// Return iterator to value, or to the end if not found.
-    Iterator Find(const T& value)
-    {
-        Iterator it = Begin();
-        while (it != End() && *it != value)
-            ++it;
-        return it;
-    }
-
-    /// Return const iterator to value, or to the end if not found.
-    ConstIterator Find(const T& value) const
-    {
-        ConstIterator it = Begin();
-        while (it != End() && *it != value)
-            ++it;
-        return it;
-    }
-
-    /// Return index of value in vector, or size if not found.
-    unsigned IndexOf(const T& value) const
-    {
-        return Find(value) - Begin();
-    }
-
-    /// Return whether contains a specific value.
-    bool Contains(const T& value) const { return Find(value) != End(); }
-
-    /// Return iterator to the beginning.
-    Iterator Begin() { return Iterator(Buffer()); }
-
-    /// Return const iterator to the beginning.
-    ConstIterator Begin() const { return ConstIterator(Buffer()); }
-
-    /// Return iterator to the end.
-    Iterator End() { return Iterator(Buffer() + size_); }
-
-    /// Return const iterator to the end.
-    ConstIterator End() const { return ConstIterator(Buffer() + size_); }
-
-    /// Return first element.
-    T& Front() { return Buffer()[0]; }
-
-    /// Return const first element.
-    const T& Front() const { return Buffer()[0]; }
-
-    /// Return last element.
-    T& Back()
-    {
-        assert(size_);
-        return Buffer()[size_ - 1];
-    }
-
-    /// Return const last element.
-    const T& Back() const
-    {
-        assert(size_);
-        return Buffer()[size_ - 1];
-    }
-
-    /// Return number of elements.
-    unsigned Size() const { return size_; }
-
-    /// Return capacity of vector.
-    unsigned Capacity() const { return capacity_; }
-
-    /// Return whether vector is empty.
-    bool Empty() const { return size_ == 0; }
-
-    /// Return the buffer with right type.
-    T* Buffer() const { return reinterpret_cast<T*>(buffer_); }
-
-private:
-    /// Move a range of elements within the vector.
-    void MoveRange(unsigned dest, unsigned src, unsigned count)
-    {
-        if (count)
-            memmove(Buffer() + dest, Buffer() + src, count * sizeof(T));
-    }
-
-    /// Copy elements from one buffer to another.
-    static void CopyElements(T* dest, const T* src, unsigned count)
-    {
-        if (count)
-            memcpy(dest, src, count * sizeof(T));
-    }
-};
-
-template <class T> typename Urho3D::Vector<T>::ConstIterator begin(const Urho3D::Vector<T>& v) { return v.Begin(); }
-
-template <class T> typename Urho3D::Vector<T>::ConstIterator end(const Urho3D::Vector<T>& v) { return v.End(); }
-
-template <class T> typename Urho3D::Vector<T>::Iterator begin(Urho3D::Vector<T>& v) { return v.Begin(); }
-
-template <class T> typename Urho3D::Vector<T>::Iterator end(Urho3D::Vector<T>& v) { return v.End(); }
-
-template <class T> typename Urho3D::PODVector<T>::ConstIterator begin(const Urho3D::PODVector<T>& v) { return v.Begin(); }
-
-template <class T> typename Urho3D::PODVector<T>::ConstIterator end(const Urho3D::PODVector<T>& v) { return v.End(); }
-
-template <class T> typename Urho3D::PODVector<T>::Iterator begin(Urho3D::PODVector<T>& v) { return v.Begin(); }
-
-template <class T> typename Urho3D::PODVector<T>::Iterator end(Urho3D::PODVector<T>& v) { return v.End(); }
-
-}
-
-#ifdef _MSC_VER
-#pragma warning(pop)
-#endif
-=======
 //
 // Copyright (c) 2008-2019 the Urho3D project.
 //
@@ -1282,7 +98,7 @@
     ~Vector()
     {
         DestructElements(Buffer(), size_);
-        delete[] buffer_;
+        FreeBuffer(buffer_);
     }
 
     /// Assign from another vector.
@@ -1631,7 +447,7 @@
 
             // Delete the old buffer
             DestructElements(Buffer(), size_);
-            delete[] buffer_;
+            FreeBuffer(buffer_);
             buffer_ = reinterpret_cast<unsigned char*>(newBuffer);
         }
     }
@@ -1908,7 +724,7 @@
     /// Destruct.
     ~PODVector()
     {
-        delete[] buffer_;
+        FreeBuffer(buffer_);
     }
 
     /// Assign from another vector.
@@ -2221,7 +1037,7 @@
             if (buffer_)
             {
                 CopyElements(reinterpret_cast<T*>(newBuffer), Buffer(), size_);
-                delete[] buffer_;
+                FreeBuffer(buffer_);
             }
             buffer_ = newBuffer;
         }
@@ -2248,7 +1064,7 @@
             }
 
             // Delete the old buffer
-            delete[] buffer_;
+            FreeBuffer(buffer_);
             buffer_ = newBuffer;
         }
     }
@@ -2363,5 +1179,4 @@
 
 #ifdef _MSC_VER
 #pragma warning(pop)
-#endif
->>>>>>> a476f0c4
+#endif