--- conflicted
+++ resolved
@@ -1,134 +1,3 @@
-<<<<<<< HEAD
-//
-// Copyright (c) 2008-2018 the Urho3D project.
-//
-// Permission is hereby granted, free of charge, to any person obtaining a copy
-// of this software and associated documentation files (the "Software"), to deal
-// in the Software without restriction, including without limitation the rights
-// to use, copy, modify, merge, publish, distribute, sublicense, and/or sell
-// copies of the Software, and to permit persons to whom the Software is
-// furnished to do so, subject to the following conditions:
-//
-// The above copyright notice and this permission notice shall be included in
-// all copies or substantial portions of the Software.
-//
-// THE SOFTWARE IS PROVIDED "AS IS", WITHOUT WARRANTY OF ANY KIND, EXPRESS OR
-// IMPLIED, INCLUDING BUT NOT LIMITED TO THE WARRANTIES OF MERCHANTABILITY,
-// FITNESS FOR A PARTICULAR PURPOSE AND NONINFRINGEMENT. IN NO EVENT SHALL THE
-// AUTHORS OR COPYRIGHT HOLDERS BE LIABLE FOR ANY CLAIM, DAMAGES OR OTHER
-// LIABILITY, WHETHER IN AN ACTION OF CONTRACT, TORT OR OTHERWISE, ARISING FROM,
-// OUT OF OR IN CONNECTION WITH THE SOFTWARE OR THE USE OR OTHER DEALINGS IN
-// THE SOFTWARE.
-//
-
-#include "../Precompiled.h"
-
-#include "../Graphics/Tangent.h"
-#include "../Math/Vector4.h"
-
-namespace Urho3D
-{
-
-inline unsigned GetIndex(void*& indexPointer, unsigned indexSize)
-{
-    if (indexSize == sizeof(unsigned short))
-    {
-        auto& p = (unsigned short*&)indexPointer;
-        return *p++;
-    }
-    else
-    {
-        auto& p = (unsigned*&)indexPointer;
-        return *p++;
-    }
-}
-
-void GenerateTangents(void* vertexData, unsigned vertexSize, const void* indexData, unsigned indexSize, unsigned indexStart,
-    unsigned indexCount, unsigned normalOffset, unsigned texCoordOffset, unsigned tangentOffset)
-{
-    // Tangent generation from
-    // http://www.terathon.com/code/tangent.html
-    unsigned minVertex = M_MAX_UNSIGNED;
-    unsigned maxVertex = 0;
-    auto* vertices = (unsigned char*)vertexData;
-
-    auto* indexPointer = const_cast<void*>(indexData);
-    for (unsigned i = indexStart; i < indexStart + indexCount; ++i)
-    {
-        unsigned v = GetIndex(indexPointer, indexSize);
-        if (v < minVertex)
-            minVertex = v;
-        if (v > maxVertex)
-            maxVertex = v;
-    }
-
-    unsigned vertexCount = maxVertex + 1;
-    auto* tan1 = new Vector3[vertexCount * 2];
-    Vector3* tan2 = tan1 + vertexCount;
-    memset(tan1, 0, sizeof(Vector3) * vertexCount * 2);
-
-    indexPointer = const_cast<void*>(indexData);
-    for (unsigned i = indexStart; i < indexStart + indexCount; i += 3)
-    {
-        unsigned i1 = GetIndex(indexPointer, indexSize);
-        unsigned i2 = GetIndex(indexPointer, indexSize);
-        unsigned i3 = GetIndex(indexPointer, indexSize);
-
-        const Vector3& v1 = *((Vector3*)(vertices + i1 * vertexSize));
-        const Vector3& v2 = *((Vector3*)(vertices + i2 * vertexSize));
-        const Vector3& v3 = *((Vector3*)(vertices + i3 * vertexSize));
-
-        const Vector2& w1 = *((Vector2*)(vertices + i1 * vertexSize + texCoordOffset));
-        const Vector2& w2 = *((Vector2*)(vertices + i2 * vertexSize + texCoordOffset));
-        const Vector2& w3 = *((Vector2*)(vertices + i3 * vertexSize + texCoordOffset));
-
-        float x1 = v2.x_ - v1.x_;
-        float x2 = v3.x_ - v1.x_;
-        float y1 = v2.y_ - v1.y_;
-        float y2 = v3.y_ - v1.y_;
-        float z1 = v2.z_ - v1.z_;
-        float z2 = v3.z_ - v1.z_;
-
-        float s1 = w2.x_ - w1.x_;
-        float s2 = w3.x_ - w1.x_;
-        float t1 = w2.y_ - w1.y_;
-        float t2 = w3.y_ - w1.y_;
-
-        float r = 1.0f / (s1 * t2 - s2 * t1);
-        Vector3 sdir((t2 * x1 - t1 * x2) * r, (t2 * y1 - t1 * y2) * r, (t2 * z1 - t1 * z2) * r);
-        Vector3 tdir((s1 * x2 - s2 * x1) * r, (s1 * y2 - s2 * y1) * r, (s1 * z2 - s2 * z1) * r);
-
-        tan1[i1] += sdir;
-        tan1[i2] += sdir;
-        tan1[i3] += sdir;
-
-        tan2[i1] += tdir;
-        tan2[i2] += tdir;
-        tan2[i3] += tdir;
-    }
-
-    for (unsigned i = minVertex; i <= maxVertex; i++)
-    {
-        const Vector3& n = *((Vector3*)(vertices + i * vertexSize + normalOffset));
-        const Vector3& t = tan1[i];
-        Vector3 xyz;
-        float w;
-
-        // Gram-Schmidt orthogonalize
-        xyz = (t - n * n.DotProduct(t)).Normalized();
-
-        // Calculate handedness
-        w = n.CrossProduct(t).DotProduct(tan2[i]) < 0.0f ? -1.0f : 1.0f;
-
-        Vector4& tangent = *((Vector4*)(vertices + i * vertexSize + tangentOffset));
-        tangent = Vector4(xyz, w);
-    }
-
-    delete[] tan1;
-}
-
-}
-=======
 //
 // Copyright (c) 2008-2019 the Urho3D project.
 //
@@ -257,5 +126,4 @@
     delete[] tan1;
 }
 
-}
->>>>>>> a476f0c4
+}