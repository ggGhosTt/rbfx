--- conflicted
+++ resolved
@@ -1,4 +1,3 @@
-<<<<<<< HEAD
 //
 // Copyright (c) 2008-2020 the Urho3D project.
 //
@@ -28,100 +27,6 @@
 #include "../Graphics/Texture.h"
 #include "../Math/SphericalHarmonics.h"
 #include "../Resource/ImageCube.h"
-
-namespace Urho3D
-{
-
-class Deserializer;
-class Image;
-
-/// Cube texture resource.
-class URHO3D_API TextureCube : public Texture
-{
-    URHO3D_OBJECT(TextureCube, Texture);
-
-public:
-    /// Construct.
-    explicit TextureCube(Context* context);
-    /// Destruct.
-    ~TextureCube() override;
-    /// Register object factory.
-    static void RegisterObject(Context* context);
-
-    /// Load resource from stream. May be called from a worker thread. Return true if successful.
-    bool BeginLoad(Deserializer& source) override;
-    /// Finish resource loading. Always called from the main thread. Return true if successful.
-    bool EndLoad() override;
-    /// Mark the GPU resource destroyed on context destruction.
-    void OnDeviceLost() override;
-    /// Recreate the GPU resource and restore data if applicable.
-    void OnDeviceReset() override;
-    /// Release the texture.
-    void Release() override;
-
-    /// Set size, format, usage and multisampling parameter for rendertargets. Note that cube textures always use autoresolve when multisampled due to lacking support (on all APIs) to multisample them in a shader. Return true if successful.
-    bool SetSize(int size, unsigned format, TextureUsage usage = TEXTURE_STATIC, int multiSample = 1);
-    /// Set data either partially or fully on a face's mip level. Return true if successful.
-    bool SetData(CubeMapFace face, unsigned level, int x, int y, int width, int height, const void* data);
-    /// Set data of one face from a stream. Return true if successful.
-    bool SetData(CubeMapFace face, Deserializer& source);
-    /// Set data of one face from an image. Return true if successful. Optionally make a single channel image alpha-only.
-    bool SetData(CubeMapFace face, Image* image, bool useAlpha = false);
-
-    /// Get data from a face's mip level. The destination buffer must be big enough. Return true if successful.
-    bool GetData(CubeMapFace face, unsigned level, void* dest) const;
-    /// Get image data from a face's zero mip level. Only RGB and RGBA textures are supported.
-    SharedPtr<Image> GetImage(CubeMapFace face) const;
-
-    /// Return render surface for one face.
-    /// @property{get_renderSurfaces}
-    RenderSurface* GetRenderSurface(CubeMapFace face) const { return renderSurfaces_[face]; }
-
-protected:
-    /// Create the GPU texture.
-    bool Create() override;
-
-private:
-    /// Handle render surface update event.
-    void HandleRenderSurfaceUpdate(StringHash eventType, VariantMap& eventData);
-
-    /// Render surfaces.
-    SharedPtr<RenderSurface> renderSurfaces_[MAX_CUBEMAP_FACES];
-    /// Memory use per face.
-    unsigned faceMemoryUse_[MAX_CUBEMAP_FACES]{};
-    /// Face image files acquired during BeginLoad.
-    SharedPtr<ImageCube> loadImageCube_;
-};
-
-}
-=======
-//
-// Copyright (c) 2008-2020 the Urho3D project.
-//
-// Permission is hereby granted, free of charge, to any person obtaining a copy
-// of this software and associated documentation files (the "Software"), to deal
-// in the Software without restriction, including without limitation the rights
-// to use, copy, modify, merge, publish, distribute, sublicense, and/or sell
-// copies of the Software, and to permit persons to whom the Software is
-// furnished to do so, subject to the following conditions:
-//
-// The above copyright notice and this permission notice shall be included in
-// all copies or substantial portions of the Software.
-//
-// THE SOFTWARE IS PROVIDED "AS IS", WITHOUT WARRANTY OF ANY KIND, EXPRESS OR
-// IMPLIED, INCLUDING BUT NOT LIMITED TO THE WARRANTIES OF MERCHANTABILITY,
-// FITNESS FOR A PARTICULAR PURPOSE AND NONINFRINGEMENT. IN NO EVENT SHALL THE
-// AUTHORS OR COPYRIGHT HOLDERS BE LIABLE FOR ANY CLAIM, DAMAGES OR OTHER
-// LIABILITY, WHETHER IN AN ACTION OF CONTRACT, TORT OR OTHERWISE, ARISING FROM,
-// OUT OF OR IN CONNECTION WITH THE SOFTWARE OR THE USE OR OTHER DEALINGS IN
-// THE SOFTWARE.
-//
-
-#pragma once
-
-#include "../Container/Ptr.h"
-#include "../Graphics/RenderSurface.h"
-#include "../Graphics/Texture.h"
 
 namespace Urho3D
 {
@@ -185,10 +90,7 @@
     /// Memory use per face.
     unsigned faceMemoryUse_[MAX_CUBEMAP_FACES]{};
     /// Face image files acquired during BeginLoad.
-    Vector<SharedPtr<Image> > loadImages_;
-    /// Parameter file acquired during BeginLoad.
-    SharedPtr<XMLFile> loadParameters_;
+    SharedPtr<ImageCube> loadImageCube_;
 };
 
-}
->>>>>>> fff115a0
+}