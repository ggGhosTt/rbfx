--- conflicted
+++ resolved
@@ -1,6 +1,5 @@
-<<<<<<< HEAD
-//
-// Copyright (c) 2008-2018 the Urho3D project.
+//
+// Copyright (c) 2008-2019 the Urho3D project.
 //
 // Permission is hereby granted, free of charge, to any person obtaining a copy
 // of this software and associated documentation files (the "Software"), to deal
@@ -243,239 +242,4 @@
     Vector<PODVector<GeometryDesc> > loadGeometries_;
 };
 
-}
-=======
-//
-// Copyright (c) 2008-2019 the Urho3D project.
-//
-// Permission is hereby granted, free of charge, to any person obtaining a copy
-// of this software and associated documentation files (the "Software"), to deal
-// in the Software without restriction, including without limitation the rights
-// to use, copy, modify, merge, publish, distribute, sublicense, and/or sell
-// copies of the Software, and to permit persons to whom the Software is
-// furnished to do so, subject to the following conditions:
-//
-// The above copyright notice and this permission notice shall be included in
-// all copies or substantial portions of the Software.
-//
-// THE SOFTWARE IS PROVIDED "AS IS", WITHOUT WARRANTY OF ANY KIND, EXPRESS OR
-// IMPLIED, INCLUDING BUT NOT LIMITED TO THE WARRANTIES OF MERCHANTABILITY,
-// FITNESS FOR A PARTICULAR PURPOSE AND NONINFRINGEMENT. IN NO EVENT SHALL THE
-// AUTHORS OR COPYRIGHT HOLDERS BE LIABLE FOR ANY CLAIM, DAMAGES OR OTHER
-// LIABILITY, WHETHER IN AN ACTION OF CONTRACT, TORT OR OTHERWISE, ARISING FROM,
-// OUT OF OR IN CONNECTION WITH THE SOFTWARE OR THE USE OR OTHER DEALINGS IN
-// THE SOFTWARE.
-//
-
-#pragma once
-
-#include "../Container/ArrayPtr.h"
-#include "../Container/Ptr.h"
-#include "../Graphics/GraphicsDefs.h"
-#include "../Graphics/Skeleton.h"
-#include "../Math/BoundingBox.h"
-#include "../Resource/Resource.h"
-
-namespace Urho3D
-{
-
-class Geometry;
-class IndexBuffer;
-class Graphics;
-class VertexBuffer;
-
-/// Vertex buffer morph data.
-struct VertexBufferMorph
-{
-    /// Vertex elements.
-    VertexMaskFlags elementMask_;
-    /// Number of vertices.
-    unsigned vertexCount_;
-    /// Morphed vertices data size as bytes.
-    unsigned dataSize_;
-    /// Morphed vertices. Stored packed as <index, data> pairs.
-    SharedArrayPtr<unsigned char> morphData_;
-};
-
-/// Definition of a model's vertex morph.
-struct ModelMorph
-{
-    /// Morph name.
-    String name_;
-    /// Morph name hash.
-    StringHash nameHash_;
-    /// Current morph weight.
-    float weight_;
-    /// Morph data per vertex buffer.
-    HashMap<unsigned, VertexBufferMorph> buffers_;
-};
-
-/// Description of vertex buffer data for asynchronous loading.
-struct VertexBufferDesc
-{
-    /// Vertex count.
-    unsigned vertexCount_;
-    /// Vertex declaration.
-    PODVector<VertexElement> vertexElements_;
-    /// Vertex data size.
-    unsigned dataSize_;
-    /// Vertex data.
-    SharedArrayPtr<unsigned char> data_;
-};
-
-/// Description of index buffer data for asynchronous loading.
-struct IndexBufferDesc
-{
-    /// Index count.
-    unsigned indexCount_;
-    /// Index size.
-    unsigned indexSize_;
-    /// Index data size.
-    unsigned dataSize_;
-    /// Index data.
-    SharedArrayPtr<unsigned char> data_;
-};
-
-/// Description of a geometry for asynchronous loading.
-struct GeometryDesc
-{
-    /// Primitive type.
-    PrimitiveType type_;
-    /// Vertex buffer ref.
-    unsigned vbRef_;
-    /// Index buffer ref.
-    unsigned ibRef_;
-    /// Index start.
-    unsigned indexStart_;
-    /// Index count.
-    unsigned indexCount_;
-};
-
-/// 3D model resource.
-class URHO3D_API Model : public ResourceWithMetadata
-{
-    URHO3D_OBJECT(Model, ResourceWithMetadata);
-
-public:
-    /// Construct.
-    explicit Model(Context* context);
-    /// Destruct.
-    ~Model() override;
-    /// Register object factory.
-    static void RegisterObject(Context* context);
-
-    /// Load resource from stream. May be called from a worker thread. Return true if successful.
-    bool BeginLoad(Deserializer& source) override;
-    /// Finish resource loading. Always called from the main thread. Return true if successful.
-    bool EndLoad() override;
-    /// Save resource. Return true if successful.
-    bool Save(Serializer& dest) const override;
-
-    /// Set local-space bounding box.
-    void SetBoundingBox(const BoundingBox& box);
-    /// Set vertex buffers and their morph ranges.
-    bool SetVertexBuffers(const Vector<SharedPtr<VertexBuffer> >& buffers, const PODVector<unsigned>& morphRangeStarts,
-        const PODVector<unsigned>& morphRangeCounts);
-    /// Set index buffers.
-    bool SetIndexBuffers(const Vector<SharedPtr<IndexBuffer> >& buffers);
-    /// Set number of geometries.
-    void SetNumGeometries(unsigned num);
-    /// Set number of LOD levels in a geometry.
-    bool SetNumGeometryLodLevels(unsigned index, unsigned num);
-    /// Set geometry.
-    bool SetGeometry(unsigned index, unsigned lodLevel, Geometry* geometry);
-    /// Set geometry center.
-    bool SetGeometryCenter(unsigned index, const Vector3& center);
-    /// Set skeleton.
-    void SetSkeleton(const Skeleton& skeleton);
-    /// Set bone mappings when model has more bones than the skinning shader can handle.
-    void SetGeometryBoneMappings(const Vector<PODVector<unsigned> >& geometryBoneMappings);
-    /// Set vertex morphs.
-    void SetMorphs(const Vector<ModelMorph>& morphs);
-    /// Clone the model. The geometry data is deep-copied and can be modified in the clone without affecting the original.
-    SharedPtr<Model> Clone(const String& cloneName = String::EMPTY) const;
-
-    /// Return bounding box.
-    const BoundingBox& GetBoundingBox() const { return boundingBox_; }
-
-    /// Return skeleton.
-    Skeleton& GetSkeleton() { return skeleton_; }
-
-    /// Return vertex buffers.
-    const Vector<SharedPtr<VertexBuffer> >& GetVertexBuffers() const { return vertexBuffers_; }
-
-    /// Return index buffers.
-    const Vector<SharedPtr<IndexBuffer> >& GetIndexBuffers() const { return indexBuffers_; }
-
-    /// Return number of geometries.
-    unsigned GetNumGeometries() const { return geometries_.Size(); }
-
-    /// Return number of LOD levels in geometry.
-    unsigned GetNumGeometryLodLevels(unsigned index) const;
-
-    /// Return geometry pointers.
-    const Vector<Vector<SharedPtr<Geometry> > >& GetGeometries() const { return geometries_; }
-
-    /// Return geometry center points.
-    const PODVector<Vector3>& GetGeometryCenters() const { return geometryCenters_; }
-
-    /// Return geometry by index and LOD level. The LOD level is clamped if out of range.
-    Geometry* GetGeometry(unsigned index, unsigned lodLevel) const;
-
-    /// Return geometry center by index.
-    const Vector3& GetGeometryCenter(unsigned index) const
-    {
-        return index < geometryCenters_.Size() ? geometryCenters_[index] : Vector3::ZERO;
-    }
-
-    /// Return geometery bone mappings.
-    const Vector<PODVector<unsigned> >& GetGeometryBoneMappings() const { return geometryBoneMappings_; }
-
-    /// Return vertex morphs.
-    const Vector<ModelMorph>& GetMorphs() const { return morphs_; }
-
-    /// Return number of vertex morphs.
-    unsigned GetNumMorphs() const { return morphs_.Size(); }
-
-    /// Return vertex morph by index.
-    const ModelMorph* GetMorph(unsigned index) const;
-    /// Return vertex morph by name.
-    const ModelMorph* GetMorph(const String& name) const;
-    /// Return vertex morph by name hash.
-    const ModelMorph* GetMorph(StringHash nameHash) const;
-    /// Return vertex buffer morph range start.
-    unsigned GetMorphRangeStart(unsigned bufferIndex) const;
-    /// Return vertex buffer morph range vertex count.
-    unsigned GetMorphRangeCount(unsigned bufferIndex) const;
-
-private:
-    /// Bounding box.
-    BoundingBox boundingBox_;
-    /// Skeleton.
-    Skeleton skeleton_;
-    /// Vertex buffers.
-    Vector<SharedPtr<VertexBuffer> > vertexBuffers_;
-    /// Index buffers.
-    Vector<SharedPtr<IndexBuffer> > indexBuffers_;
-    /// Geometries.
-    Vector<Vector<SharedPtr<Geometry> > > geometries_;
-    /// Geometry bone mappings.
-    Vector<PODVector<unsigned> > geometryBoneMappings_;
-    /// Geometry centers.
-    PODVector<Vector3> geometryCenters_;
-    /// Vertex morphs.
-    Vector<ModelMorph> morphs_;
-    /// Vertex buffer morph range start.
-    PODVector<unsigned> morphRangeStarts_;
-    /// Vertex buffer morph range vertex count.
-    PODVector<unsigned> morphRangeCounts_;
-    /// Vertex buffer data for asynchronous loading.
-    Vector<VertexBufferDesc> loadVBData_;
-    /// Index buffer data for asynchronous loading.
-    Vector<IndexBufferDesc> loadIBData_;
-    /// Geometry definitions for asynchronous loading.
-    Vector<PODVector<GeometryDesc> > loadGeometries_;
-};
-
-}
->>>>>>> a476f0c4
+}