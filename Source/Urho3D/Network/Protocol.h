--- conflicted
+++ resolved
@@ -1,77 +1,3 @@
-<<<<<<< HEAD
-//
-// Copyright (c) 2008-2020 the Urho3D project.
-//
-// Permission is hereby granted, free of charge, to any person obtaining a copy
-// of this software and associated documentation files (the "Software"), to deal
-// in the Software without restriction, including without limitation the rights
-// to use, copy, modify, merge, publish, distribute, sublicense, and/or sell
-// copies of the Software, and to permit persons to whom the Software is
-// furnished to do so, subject to the following conditions:
-//
-// The above copyright notice and this permission notice shall be included in
-// all copies or substantial portions of the Software.
-//
-// THE SOFTWARE IS PROVIDED "AS IS", WITHOUT WARRANTY OF ANY KIND, EXPRESS OR
-// IMPLIED, INCLUDING BUT NOT LIMITED TO THE WARRANTIES OF MERCHANTABILITY,
-// FITNESS FOR A PARTICULAR PURPOSE AND NONINFRINGEMENT. IN NO EVENT SHALL THE
-// AUTHORS OR COPYRIGHT HOLDERS BE LIABLE FOR ANY CLAIM, DAMAGES OR OTHER
-// LIABILITY, WHETHER IN AN ACTION OF CONTRACT, TORT OR OTHERWISE, ARISING FROM,
-// OUT OF OR IN CONNECTION WITH THE SOFTWARE OR THE USE OR OTHER DEALINGS IN
-// THE SOFTWARE.
-//
-
-#pragma once
-
-namespace Urho3D
-{
-
-/// Client->server: send VariantMap of identity and authentication data.
-static const int MSG_IDENTITY = 0x87;
-/// Client->server: send controls (buttons and mouse movement.)
-static const int MSG_CONTROLS = 0x88;
-/// Client->server: scene has been loaded and client is ready to proceed.
-static const int MSG_SCENELOADED = 0x89;
-/// Client->server: request a package file.
-static const int MSG_REQUESTPACKAGE = 0x8A;
-
-/// Server->client: package file data fragment.
-static const int MSG_PACKAGEDATA = 0x8B;
-/// Server->client: load new scene. In case of empty filename the client should just empty the scene.
-static const int MSG_LOADSCENE = 0x8C;
-/// Server->client: wrong scene checksum, can not participate.
-static const int MSG_SCENECHECKSUMERROR = 0x8D;
-/// Server->client: create new node.
-static const int MSG_CREATENODE = 0x8E;
-/// Server->client: node delta update.
-static const int MSG_NODEDELTAUPDATE = 0x8F;
-/// Server->client: node latest data update.
-static const int MSG_NODELATESTDATA = 0x90;
-/// Server->client: remove node.
-static const int MSG_REMOVENODE = 0x91;
-/// Server->client: create new component.
-static const int MSG_CREATECOMPONENT = 0x92;
-/// Server->client: component delta update.
-static const int MSG_COMPONENTDELTAUPDATE = 0x93;
-/// Server->client: component latest data update.
-static const int MSG_COMPONENTLATESTDATA = 0x94;
-/// Server->client: remove component.
-static const int MSG_REMOVECOMPONENT = 0x95;
-
-/// Client->server and server->client: remote event.
-static const int MSG_REMOTEEVENT = 0x96;
-/// Client->server and server->client: remote node event.
-static const int MSG_REMOTENODEEVENT = 0x97;
-/// Server->client: info about package.
-static const int MSG_PACKAGEINFO = 0x98;
-
-/// Fixed content ID for client controls update.
-static const unsigned CONTROLS_CONTENT_ID = 1;
-/// Package file fragment size.
-static const unsigned PACKAGE_FRAGMENT_SIZE = 1024;
-
-}
-=======
 //
 // Copyright (c) 2008-2020 the Urho3D project.
 //
@@ -143,5 +69,4 @@
 /// Package file fragment size.
 static const unsigned PACKAGE_FRAGMENT_SIZE = 1024;
 
-}
->>>>>>> 4bc62f68
+}