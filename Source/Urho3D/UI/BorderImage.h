--- conflicted
+++ resolved
@@ -1,121 +1,3 @@
-<<<<<<< HEAD
-//
-// Copyright (c) 2008-2018 the Urho3D project.
-//
-// Permission is hereby granted, free of charge, to any person obtaining a copy
-// of this software and associated documentation files (the "Software"), to deal
-// in the Software without restriction, including without limitation the rights
-// to use, copy, modify, merge, publish, distribute, sublicense, and/or sell
-// copies of the Software, and to permit persons to whom the Software is
-// furnished to do so, subject to the following conditions:
-//
-// The above copyright notice and this permission notice shall be included in
-// all copies or substantial portions of the Software.
-//
-// THE SOFTWARE IS PROVIDED "AS IS", WITHOUT WARRANTY OF ANY KIND, EXPRESS OR
-// IMPLIED, INCLUDING BUT NOT LIMITED TO THE WARRANTIES OF MERCHANTABILITY,
-// FITNESS FOR A PARTICULAR PURPOSE AND NONINFRINGEMENT. IN NO EVENT SHALL THE
-// AUTHORS OR COPYRIGHT HOLDERS BE LIABLE FOR ANY CLAIM, DAMAGES OR OTHER
-// LIABILITY, WHETHER IN AN ACTION OF CONTRACT, TORT OR OTHERWISE, ARISING FROM,
-// OUT OF OR IN CONNECTION WITH THE SOFTWARE OR THE USE OR OTHER DEALINGS IN
-// THE SOFTWARE.
-//
-
-#pragma once
-
-#include "../Graphics/GraphicsDefs.h"
-#include "../UI/UIElement.h"
-
-namespace Urho3D
-{
-
-class Texture;
-class Texture2D;
-
-/// %Image %UI element with optional border.
-class URHO3D_API BorderImage : public UIElement
-{
-    URHO3D_OBJECT(BorderImage, UIElement);
-
-public:
-    /// Construct.
-    explicit BorderImage(Context* context);
-    /// Destruct.
-    ~BorderImage() override;
-    /// Register object factory.
-    static void RegisterObject(Context* context);
-
-    /// Return UI rendering batches.
-    void GetBatches(PODVector<UIBatch>& batches, PODVector<float>& vertexData, const IntRect& currentScissor) override;
-
-    /// Set texture.
-    void SetTexture(Texture* texture);
-    /// Set part of texture to use as the image.
-    void SetImageRect(const IntRect& rect);
-    /// Use whole texture as the image.
-    void SetFullImageRect();
-    /// Set border dimensions on the screen.
-    void SetBorder(const IntRect& rect);
-    /// Set border dimensions on the image. If zero (default) uses the screen dimensions, resulting in pixel-perfect borders.
-    void SetImageBorder(const IntRect& rect);
-    /// Set offset to image rectangle used on hover.
-    void SetHoverOffset(const IntVector2& offset);
-    /// Set offset to image rectangle used on hover.
-    void SetHoverOffset(int x, int y);
-    /// Set blend mode.
-    void SetBlendMode(BlendMode mode);
-    /// Set tiled mode.
-    void SetTiled(bool enable);
-
-    /// Return texture.
-    Texture* GetTexture() const { return texture_; }
-
-    /// Return image rectangle.
-    const IntRect& GetImageRect() const { return imageRect_; }
-
-    /// Return border screen dimensions.
-    const IntRect& GetBorder() const { return border_; }
-
-    /// Return border image dimensions. Zero rect uses border screen dimensions.
-    const IntRect& GetImageBorder() const { return imageBorder_; }
-
-    /// Return offset to image rectangle used on hover.
-    const IntVector2& GetHoverOffset() const { return hoverOffset_; }
-
-    /// Return blend mode.
-    BlendMode GetBlendMode() const { return blendMode_; }
-
-    /// Return whether is tiled.
-    bool IsTiled() const { return tiled_; }
-
-    /// Set texture attribute.
-    void SetTextureAttr(const ResourceRef& value);
-    /// Return texture attribute.
-    ResourceRef GetTextureAttr() const;
-
-protected:
-    /// Return UI rendering batches with offset to image rectangle.
-    void GetBatches
-        (PODVector<UIBatch>& batches, PODVector<float>& vertexData, const IntRect& currentScissor, const IntVector2& offset);
-
-    /// Texture.
-    SharedPtr<Texture> texture_;
-    /// Image rectangle.
-    IntRect imageRect_;
-    /// Border dimensions on screen.
-    IntRect border_;
-    /// Border dimensions on the image.
-    IntRect imageBorder_;
-    /// Offset to image rectangle on hover.
-    IntVector2 hoverOffset_;
-    /// Blend mode flag.
-    BlendMode blendMode_;
-    /// Tiled flag.
-    bool tiled_;
-};
-
-}
-=======
 //
 // Copyright (c) 2008-2019 the Urho3D project.
 //
@@ -231,5 +113,4 @@
     bool tiled_;
 };
 
-}
->>>>>>> a476f0c4
+}