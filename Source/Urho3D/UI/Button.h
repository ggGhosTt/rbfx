--- conflicted
+++ resolved
@@ -1,4 +1,3 @@
-<<<<<<< HEAD
 //
 // Copyright (c) 2008-2019 the Urho3D project.
 //
@@ -63,125 +62,6 @@
     void SetPressedOffset(const IntVector2& offset);
     /// Set offset to image rectangle used when pressed.
     void SetPressedOffset(int x, int y);
-    /// Set offset to image rectangle used when disabled.
-    void SetDisabledOffset(const IntVector2& offset);
-    /// Set offset to image rectangle used when disabled.
-    void SetDisabledOffset(int x, int y);
-    /// Set offset of child elements when pressed.
-    void SetPressedChildOffset(const IntVector2& offset);
-    /// Set offset of child elements when pressed.
-    void SetPressedChildOffset(int x, int y);
-    /// Set repeat properties. Rate 0 (default) disables repeat.
-    void SetRepeat(float delay, float rate);
-    /// Set repeat delay.
-    void SetRepeatDelay(float delay);
-    /// Set repeat rate.
-    void SetRepeatRate(float rate);
-
-    /// Return pressed image offset.
-    const IntVector2& GetPressedOffset() const { return pressedOffset_; }
-
-    /// Return disabled image offset.
-    const IntVector2& GetDisabledOffset() const { return disabledOffset_; }
-
-    /// Return offset of child elements when pressed.
-    const IntVector2& GetPressedChildOffset() const { return pressedChildOffset_; }
-
-    /// Return repeat delay.
-    float GetRepeatDelay() const { return repeatDelay_; }
-
-    /// Return repeat rate.
-    float GetRepeatRate() const { return repeatRate_; }
-
-    /// Return whether is currently pressed.
-    bool IsPressed() const { return pressed_; }
-
-protected:
-    /// Set new pressed state.
-    void SetPressed(bool enable);
-
-    /// Pressed image offset.
-    IntVector2 pressedOffset_;
-    /// Disabled image offset.
-    IntVector2 disabledOffset_;
-    /// Pressed label offset.
-    IntVector2 pressedChildOffset_;
-    /// Repeat delay.
-    float repeatDelay_;
-    /// Repeat rate.
-    float repeatRate_;
-    /// Repeat timer.
-    float repeatTimer_;
-    /// Current pressed state.
-    bool pressed_;
-};
-
-}
-=======
-//
-// Copyright (c) 2008-2019 the Urho3D project.
-//
-// Permission is hereby granted, free of charge, to any person obtaining a copy
-// of this software and associated documentation files (the "Software"), to deal
-// in the Software without restriction, including without limitation the rights
-// to use, copy, modify, merge, publish, distribute, sublicense, and/or sell
-// copies of the Software, and to permit persons to whom the Software is
-// furnished to do so, subject to the following conditions:
-//
-// The above copyright notice and this permission notice shall be included in
-// all copies or substantial portions of the Software.
-//
-// THE SOFTWARE IS PROVIDED "AS IS", WITHOUT WARRANTY OF ANY KIND, EXPRESS OR
-// IMPLIED, INCLUDING BUT NOT LIMITED TO THE WARRANTIES OF MERCHANTABILITY,
-// FITNESS FOR A PARTICULAR PURPOSE AND NONINFRINGEMENT. IN NO EVENT SHALL THE
-// AUTHORS OR COPYRIGHT HOLDERS BE LIABLE FOR ANY CLAIM, DAMAGES OR OTHER
-// LIABILITY, WHETHER IN AN ACTION OF CONTRACT, TORT OR OTHERWISE, ARISING FROM,
-// OUT OF OR IN CONNECTION WITH THE SOFTWARE OR THE USE OR OTHER DEALINGS IN
-// THE SOFTWARE.
-//
-
-#pragma once
-
-#include "../UI/BorderImage.h"
-
-namespace Urho3D
-{
-
-/// Push button %UI element.
-class URHO3D_API Button : public BorderImage
-{
-    URHO3D_OBJECT(Button, BorderImage);
-
-public:
-    /// Construct.
-    explicit Button(Context* context);
-    /// Destruct.
-    ~Button() override;
-    /// Register object factory.
-    static void RegisterObject(Context* context);
-
-    /// Perform UI element update.
-    void Update(float timeStep) override;
-    /// Return UI rendering batches.
-    void GetBatches(PODVector<UIBatch>& batches, PODVector<float>& vertexData, const IntRect& currentScissor) override;
-    /// React to mouse click begin.
-    void OnClickBegin
-        (const IntVector2& position, const IntVector2& screenPosition, int button, int buttons, int qualifiers, Cursor* cursor) override;
-    /// React to mouse click end.
-    void OnClickEnd
-        (const IntVector2& position, const IntVector2& screenPosition, int button, int buttons, int qualifiers, Cursor* cursor,
-            UIElement* beginElement) override;
-    /// React to mouse drag motion.
-    void OnDragMove
-        (const IntVector2& position, const IntVector2& screenPosition, const IntVector2& deltaPos, int buttons, int qualifiers,
-            Cursor* cursor) override;
-    /// React to a key press.
-    void OnKey(Key key, MouseButtonFlags buttons, QualifierFlags qualifiers) override;
-
-    /// Set offset to image rectangle used when pressed.
-    void SetPressedOffset(const IntVector2& offset);
-    /// Set offset to image rectangle used when pressed.
-    void SetPressedOffset(int x, int y);
     /// Set offset of child elements when pressed.
     void SetPressedChildOffset(const IntVector2& offset);
     /// Set offset of child elements when pressed.
@@ -226,5 +106,4 @@
     bool pressed_;
 };
 
-}
->>>>>>> 15e8bccb
+}