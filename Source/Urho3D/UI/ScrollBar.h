--- conflicted
+++ resolved
@@ -1,136 +1,3 @@
-<<<<<<< HEAD
-//
-// Copyright (c) 2008-2018 the Urho3D project.
-//
-// Permission is hereby granted, free of charge, to any person obtaining a copy
-// of this software and associated documentation files (the "Software"), to deal
-// in the Software without restriction, including without limitation the rights
-// to use, copy, modify, merge, publish, distribute, sublicense, and/or sell
-// copies of the Software, and to permit persons to whom the Software is
-// furnished to do so, subject to the following conditions:
-//
-// The above copyright notice and this permission notice shall be included in
-// all copies or substantial portions of the Software.
-//
-// THE SOFTWARE IS PROVIDED "AS IS", WITHOUT WARRANTY OF ANY KIND, EXPRESS OR
-// IMPLIED, INCLUDING BUT NOT LIMITED TO THE WARRANTIES OF MERCHANTABILITY,
-// FITNESS FOR A PARTICULAR PURPOSE AND NONINFRINGEMENT. IN NO EVENT SHALL THE
-// AUTHORS OR COPYRIGHT HOLDERS BE LIABLE FOR ANY CLAIM, DAMAGES OR OTHER
-// LIABILITY, WHETHER IN AN ACTION OF CONTRACT, TORT OR OTHERWISE, ARISING FROM,
-// OUT OF OR IN CONNECTION WITH THE SOFTWARE OR THE USE OR OTHER DEALINGS IN
-// THE SOFTWARE.
-//
-
-#pragma once
-
-#include "../UI/BorderImage.h"
-
-namespace Urho3D
-{
-
-class Button;
-class Slider;
-
-/// Scroll bar %UI element with forward and back buttons.
-class URHO3D_API ScrollBar : public BorderImage
-{
-    URHO3D_OBJECT(ScrollBar, BorderImage);
-
-public:
-    /// Construct.
-    explicit ScrollBar(Context* context);
-    /// Destruct.
-    ~ScrollBar() override;
-    /// Register object factory.
-    static void RegisterObject(Context* context);
-
-    /// Apply attribute changes that can not be applied immediately.
-    void ApplyAttributes() override;
-    /// React to resize.
-    void OnResize(const IntVector2& newSize, const IntVector2& delta) override;
-    /// React to editable status change.
-    void OnSetEditable() override;
-
-    /// Set orientation type.
-    void SetOrientation(Orientation orientation);
-    /// Set slider range maximum value (minimum value is always 0.)
-    void SetRange(float range);
-    /// Set slider current value.
-    void SetValue(float value);
-    /// Change slider current value by a delta.
-    void ChangeValue(float delta);
-    /// Set button scroll step.
-    void SetScrollStep(float step);
-    /// Set button step factor, can be used to adjust the step for constant pixel size.
-    void SetStepFactor(float factor);
-    /// Scroll back one step.
-    void StepBack();
-    /// Scroll forward one step.
-    void StepForward();
-
-    /// Return scrollbar orientation.
-    Orientation GetOrientation() const;
-    /// Return slider range.
-    float GetRange() const;
-    /// Return slider current value.
-    float GetValue() const;
-
-    /// Return button scroll step.
-    float GetScrollStep() const { return scrollStep_; }
-
-    /// Return button step factor.
-    float GetStepFactor() const { return stepFactor_; }
-
-    /// Return scroll step multiplied by factor.
-    float GetEffectiveScrollStep() const;
-
-    /// Return back button element.
-    Button* GetBackButton() const { return backButton_; }
-
-    /// Return forward button element.
-    Button* GetForwardButton() const { return forwardButton_; }
-
-    /// Return slider element.
-    Slider* GetSlider() const { return slider_; }
-
-protected:
-    /// Filter implicit attributes in serialization process.
-    bool FilterImplicitAttributes(XMLElement& dest) const override;
-    /// Filter implicit attributes in serialization process for internal button.
-    bool FilterButtonImplicitAttributes(XMLElement& dest, const String& name) const;
-
-    /// Back button.
-    SharedPtr<Button> backButton_;
-    /// Forward button.
-    SharedPtr<Button> forwardButton_;
-    /// Slider.
-    SharedPtr<Slider> slider_;
-    /// Scroll step.
-    float scrollStep_;
-    /// Step factor.
-    float stepFactor_;
-    /// Left button image rect.
-    IntRect leftRect_;
-    /// Right button image rect.
-    IntRect rightRect_;
-    /// Up button image rect.
-    IntRect upRect_;
-    /// Down button image rect.
-    IntRect downRect_;
-
-private:
-    /// Handle back button pressed.
-    void HandleBackButtonPressed(StringHash eventType, VariantMap& eventData);
-    /// Handle forward button pressed.
-    void HandleForwardButtonPressed(StringHash eventType, VariantMap& eventData);
-    /// Handle slider movement.
-    void HandleSliderChanged(StringHash eventType, VariantMap& eventData);
-    /// Handle slider touch and click on "paging" area.
-    void HandleSliderPaged(StringHash eventType, VariantMap& eventData);
-};
-
-}
-=======
 //
 // Copyright (c) 2008-2019 the Urho3D project.
 //
@@ -261,5 +128,4 @@
     void HandleSliderPaged(StringHash eventType, VariantMap& eventData);
 };
 
-}
->>>>>>> a476f0c4
+}