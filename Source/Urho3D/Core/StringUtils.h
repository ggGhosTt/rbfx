<<<<<<< HEAD
//
// Copyright (c) 2008-2020 the Urho3D project.
//
// Permission is hereby granted, free of charge, to any person obtaining a copy
// of this software and associated documentation files (the "Software"), to deal
// in the Software without restriction, including without limitation the rights
// to use, copy, modify, merge, publish, distribute, sublicense, and/or sell
// copies of the Software, and to permit persons to whom the Software is
// furnished to do so, subject to the following conditions:
//
// The above copyright notice and this permission notice shall be included in
// all copies or substantial portions of the Software.
//
// THE SOFTWARE IS PROVIDED "AS IS", WITHOUT WARRANTY OF ANY KIND, EXPRESS OR
// IMPLIED, INCLUDING BUT NOT LIMITED TO THE WARRANTIES OF MERCHANTABILITY,
// FITNESS FOR A PARTICULAR PURPOSE AND NONINFRINGEMENT. IN NO EVENT SHALL THE
// AUTHORS OR COPYRIGHT HOLDERS BE LIABLE FOR ANY CLAIM, DAMAGES OR OTHER
// LIABILITY, WHETHER IN AN ACTION OF CONTRACT, TORT OR OTHERWISE, ARISING FROM,
// OUT OF OR IN CONNECTION WITH THE SOFTWARE OR THE USE OR OTHER DEALINGS IN
// THE SOFTWARE.
//

#pragma once

#include "../Core/Variant.h"
#if _MSC_VER
#   pragma warning(push, 0)
#endif
#include <fmt/format.h>
#if _MSC_VER
#   pragma warning(pop)
#endif

namespace Urho3D
{

/// Parse a bool from a string. Check for the first non-empty character (converted to lowercase) being either 't', 'y' or '1'.
URHO3D_API bool ToBool(const ea::string& source);
/// Parse a bool from a C string. Check for the first non-empty character (converted to lowercase) being either 't', 'y' or '1'.
URHO3D_API bool ToBool(const char* source);
/// Parse a float from a string.
URHO3D_API float ToFloat(const ea::string& source);
/// Parse a float from a C string.
URHO3D_API float ToFloat(const char* source);
/// Parse a double from a string.
URHO3D_API double ToDouble(const ea::string& source);
/// Parse a double from a C string.
URHO3D_API double ToDouble(const char* source);
/// Parse an integer from a string. Assumed to be decimal by default (base 10). Use base 0 to autodetect from string.
URHO3D_API int ToInt(const ea::string& source, int base = 10);
/// Parse an integer from a C string. Assumed to be decimal by default (base 10). Use base 0 to autodetect from string.
URHO3D_API int ToInt(const char* source, int base = 10);
/// Parse an unsigned integer from a string. Assumed to be decimal by default (base 10). Use base 0 to autodetect from string.
URHO3D_API unsigned ToUInt(const ea::string& source, int base = 10);
/// Parse an unsigned integer from a C string. Assumed to be decimal by default (base 10). Use base 0 to autodetect from string.
URHO3D_API unsigned ToUInt(const char* source, int base = 10);
/// Parse an 64 bit integer from a string. Assumed to be decimal by default (base 10). Use base 0 to autodetect from string.
URHO3D_API long long ToInt64(const ea::string& source, int base = 10);
/// Parse an 64 bit integer from a C string. Assumed to be decimal by default (base 10). Use base 0 to autodetect from string.
URHO3D_API long long ToInt64(const char* source, int base = 10);
/// Parse an unsigned 64 bit integer from a string. Assumed to be decimal by default (base 10). Use base 0 to autodetect from string.
URHO3D_API unsigned long long ToUInt64(const ea::string& source, int base = 10);
/// Parse an unsigned 64 bit integer from a C string. Assumed to be decimal by default (base 10). Use base 0 to autodetect from string.
URHO3D_API unsigned long long ToUInt64(const char* source, int base = 10);
/// Parse a Color from a string.
URHO3D_API Color ToColor(const ea::string& source);
/// Parse a Color from a C string.
URHO3D_API Color ToColor(const char* source);
/// Parse an IntRect from a string.
URHO3D_API IntRect ToIntRect(const ea::string& source);
/// Parse an IntRect from a C string.
URHO3D_API IntRect ToIntRect(const char* source);
/// Parse an IntVector2 from a string.
URHO3D_API IntVector2 ToIntVector2(const ea::string& source);
/// Parse an IntVector2 from a C string.
URHO3D_API IntVector2 ToIntVector2(const char* source);
/// Parse an IntVector3 from a string.
URHO3D_API IntVector3 ToIntVector3(const ea::string& source);
/// Parse an IntVector3 from a C string.
URHO3D_API IntVector3 ToIntVector3(const char* source);
/// Parse a Quaternion from a string. If only 3 components specified, convert Euler angles (degrees) to quaternion.
URHO3D_API Quaternion ToQuaternion(const ea::string& source);
/// Parse a Quaternion from a C string. If only 3 components specified, convert Euler angles (degrees) to quaternion.
URHO3D_API Quaternion ToQuaternion(const char* source);
/// Parse a Rect from a string.
URHO3D_API Rect ToRect(const ea::string& source);
/// Parse a Rect from a C string.
URHO3D_API Rect ToRect(const char* source);
/// Parse a Vector2 from a string.
URHO3D_API Vector2 ToVector2(const ea::string& source);
/// Parse a Vector2 from a C string.
URHO3D_API Vector2 ToVector2(const char* source);
/// Parse a Vector3 from a string.
URHO3D_API Vector3 ToVector3(const ea::string& source);
/// Parse a Vector3 from a C string.
URHO3D_API Vector3 ToVector3(const char* source);
/// Parse a Vector4 from a string.
URHO3D_API Vector4 ToVector4(const ea::string& source, bool allowMissingCoords = false);
/// Parse a Vector4 from a C string.
URHO3D_API Vector4 ToVector4(const char* source, bool allowMissingCoords = false);
/// Parse a float, Vector or Matrix variant from a string. Return empty variant on illegal input.
URHO3D_API Variant ToVectorVariant(const ea::string& source);
/// Parse a float, Vector or Matrix variant from a C string. Return empty variant on illegal input.
URHO3D_API Variant ToVectorVariant(const char* source);
/// Parse a Matrix3 from a string.
URHO3D_API Matrix3 ToMatrix3(const ea::string& source);
/// Parse a Matrix3 from a C string.
URHO3D_API Matrix3 ToMatrix3(const char* source);
/// Parse a Matrix3x4 from a string.
URHO3D_API Matrix3x4 ToMatrix3x4(const ea::string& source);
/// Parse a Matrix3x4 from a C string.
URHO3D_API Matrix3x4 ToMatrix3x4(const char* source);
/// Parse a Matrix4 from a string.
URHO3D_API Matrix4 ToMatrix4(const ea::string& source);
/// Parse a Matrix4 from a C string.
URHO3D_API Matrix4 ToMatrix4(const char* source);
/// Convert a pointer to string (returns hexadecimal.)
URHO3D_API ea::string ToString(void* value);
/// Convert an unsigned integer to string as hexadecimal.
URHO3D_API ea::string ToStringHex(unsigned value);
/// Convert a byte buffer to a string.
URHO3D_API void BufferToString(ea::string& dest, const void* data, unsigned size);
/// Convert a string to a byte buffer.
URHO3D_API void StringToBuffer(ea::vector<unsigned char>& dest, const ea::string& source);
/// Convert a C string to a byte buffer.
URHO3D_API void StringToBuffer(ea::vector<unsigned char>& dest, const char* source);
/// Convert a byte buffer to a hex string.
URHO3D_API void BufferToHexString(ea::string& dest, const void* data, unsigned size);
/// Convert a hex string to a byte buffer.
URHO3D_API bool HexStringToBuffer(ea::vector<unsigned char>& dest, const ea::string_view& source);
/// Return an index to a string list corresponding to the given string, or a default value if not found. The string list must be empty-terminated.
URHO3D_API unsigned GetStringListIndex(const ea::string& value, const ea::string* strings, unsigned defaultIndex, bool caseSensitive = false);
/// Return an index to a string list corresponding to the given C string, or a default value if not found. The string list must be empty-terminated.
URHO3D_API unsigned GetStringListIndex(const char* value, const ea::string* strings, unsigned defaultIndex, bool caseSensitive = false);
/// Return an index to a C string list corresponding to the given C string, or a default value if not found. The string list must be empty-terminated.
URHO3D_API unsigned GetStringListIndex(const char* value, const char* const* strings, unsigned defaultIndex, bool caseSensitive = false);
/// Return a formatted string.
URHO3D_API ea::string ToString(const char* formatString, ...);
/// Return whether a char is an alphabet letter.
URHO3D_API bool IsAlpha(unsigned ch);
/// Return whether a char is a digit.
URHO3D_API bool IsDigit(unsigned ch);
/// Return char in uppercase.
URHO3D_API unsigned ToUpper(unsigned ch);
/// Return char in lowercase.
URHO3D_API unsigned ToLower(unsigned ch);
/// Convert a memory size into a formatted size string, of the style "1.5 Mb".
URHO3D_API ea::string GetFileSizeString(unsigned long long memorySize);
/// Encode buffer into base-64 string.
URHO3D_API ea::string EncodeBase64(const ea::vector<unsigned char>& buffer);
/// Decode a base64-encoded string into buffer.
URHO3D_API ea::vector<unsigned char> DecodeBase64(ea::string encodedString);
/// Parse type from a C string.
template <class T> T FromString(const char* source);

template <> inline const char* FromString<const char*>(const char* source) { return source; }
template <> inline ea::string FromString<ea::string>(const char* source) { return source; }
template <> inline bool FromString<bool>(const char* source) { return ToBool(source); }
template <> inline float FromString<float>(const char* source) { return ToFloat(source); }
template <> inline double FromString<double>(const char* source) { return ToDouble(source); }
template <> inline int FromString<int>(const char* source) { return ToInt(source); }
template <> inline unsigned FromString<unsigned>(const char* source) { return ToUInt(source); }
template <> inline Color FromString<Color>(const char* source) { return ToColor(source); }
template <> inline IntRect FromString<IntRect>(const char* source) { return ToIntRect(source); }
template <> inline IntVector2 FromString<IntVector2>(const char* source) { return ToIntVector2(source); }
template <> inline IntVector3 FromString<IntVector3>(const char* source) { return ToIntVector3(source); }
template <> inline Quaternion FromString<Quaternion>(const char* source) { return ToQuaternion(source); }
template <> inline Rect FromString<Rect>(const char* source) { return ToRect(source); }
template <> inline Vector2 FromString<Vector2>(const char* source) { return ToVector2(source); }
template <> inline Vector3 FromString<Vector3>(const char* source) { return ToVector3(source); }
template <> inline Vector4 FromString<Vector4>(const char* source) { return ToVector4(source); }
template <> inline Variant FromString<Variant>(const char* source) { return ToVectorVariant(source); }
template <> inline Matrix3 FromString<Matrix3>(const char* source) { return ToMatrix3(source); }
template <> inline Matrix3x4 FromString<Matrix3x4>(const char* source) { return ToMatrix3x4(source); }
template <> inline Matrix4 FromString<Matrix4>(const char* source) { return ToMatrix4(source); }

/// Parse type from a string.
template <class T> T FromString(const ea::string& source) { return FromString<T>(source.c_str()); }

/// Return a formatted string.
template<typename... Args> inline ea::string Format(ea::string_view formatString, const Args&... args)
{
    ea::string ret;
    fmt::format_to(std::back_inserter(ret), formatString, args...);
    return ret;
}

}
=======
//
// Copyright (c) 2008-2020 the Urho3D project.
//
// Permission is hereby granted, free of charge, to any person obtaining a copy
// of this software and associated documentation files (the "Software"), to deal
// in the Software without restriction, including without limitation the rights
// to use, copy, modify, merge, publish, distribute, sublicense, and/or sell
// copies of the Software, and to permit persons to whom the Software is
// furnished to do so, subject to the following conditions:
//
// The above copyright notice and this permission notice shall be included in
// all copies or substantial portions of the Software.
//
// THE SOFTWARE IS PROVIDED "AS IS", WITHOUT WARRANTY OF ANY KIND, EXPRESS OR
// IMPLIED, INCLUDING BUT NOT LIMITED TO THE WARRANTIES OF MERCHANTABILITY,
// FITNESS FOR A PARTICULAR PURPOSE AND NONINFRINGEMENT. IN NO EVENT SHALL THE
// AUTHORS OR COPYRIGHT HOLDERS BE LIABLE FOR ANY CLAIM, DAMAGES OR OTHER
// LIABILITY, WHETHER IN AN ACTION OF CONTRACT, TORT OR OTHERWISE, ARISING FROM,
// OUT OF OR IN CONNECTION WITH THE SOFTWARE OR THE USE OR OTHER DEALINGS IN
// THE SOFTWARE.
//

#pragma once

#include "../Core/Variant.h"

namespace Urho3D
{

/// Parse a bool from a string. Check for the first non-empty character (converted to lowercase) being either 't', 'y' or '1'.
URHO3D_API bool ToBool(const String& source);
/// Parse a bool from a C string. Check for the first non-empty character (converted to lowercase) being either 't', 'y' or '1'.
URHO3D_API bool ToBool(const char* source);
/// Parse a float from a string.
URHO3D_API float ToFloat(const String& source);
/// Parse a float from a C string.
URHO3D_API float ToFloat(const char* source);
/// Parse a double from a string.
URHO3D_API double ToDouble(const String& source);
/// Parse a double from a C string.
URHO3D_API double ToDouble(const char* source);
/// Parse an integer from a string. Assumed to be decimal by default (base 10). Use base 0 to autodetect from string.
URHO3D_API int ToInt(const String& source, int base = 10);
/// Parse an integer from a C string. Assumed to be decimal by default (base 10). Use base 0 to autodetect from string.
URHO3D_API int ToInt(const char* source, int base = 10);
/// Parse an unsigned integer from a string. Assumed to be decimal by default (base 10). Use base 0 to autodetect from string.
URHO3D_API unsigned ToUInt(const String& source, int base = 10);
/// Parse an unsigned integer from a C string. Assumed to be decimal by default (base 10). Use base 0 to autodetect from string.
URHO3D_API unsigned ToUInt(const char* source, int base = 10);
/// Parse an 64 bit integer from a string. Assumed to be decimal by default (base 10). Use base 0 to autodetect from string.
URHO3D_API long long ToInt64(const String& source, int base = 10);
/// Parse an 64 bit integer from a C string. Assumed to be decimal by default (base 10). Use base 0 to autodetect from string.
URHO3D_API long long ToInt64(const char* source, int base = 10);
/// Parse an unsigned 64 bit integer from a string. Assumed to be decimal by default (base 10). Use base 0 to autodetect from string.
URHO3D_API unsigned long long ToUInt64(const String& source, int base = 10);
/// Parse an unsigned 64 bit integer from a C string. Assumed to be decimal by default (base 10). Use base 0 to autodetect from string.
URHO3D_API unsigned long long ToUInt64(const char* source, int base = 10);
/// Parse a Color from a string.
URHO3D_API Color ToColor(const String& source);
/// Parse a Color from a C string.
URHO3D_API Color ToColor(const char* source);
/// Parse an IntRect from a string.
URHO3D_API IntRect ToIntRect(const String& source);
/// Parse an IntRect from a C string.
URHO3D_API IntRect ToIntRect(const char* source);
/// Parse an IntVector2 from a string.
URHO3D_API IntVector2 ToIntVector2(const String& source);
/// Parse an IntVector2 from a C string.
URHO3D_API IntVector2 ToIntVector2(const char* source);
/// Parse an IntVector3 from a string.
URHO3D_API IntVector3 ToIntVector3(const String& source);
/// Parse an IntVector3 from a C string.
URHO3D_API IntVector3 ToIntVector3(const char* source);
/// Parse a Quaternion from a string. If only 3 components specified, convert Euler angles (degrees) to quaternion.
URHO3D_API Quaternion ToQuaternion(const String& source);
/// Parse a Quaternion from a C string. If only 3 components specified, convert Euler angles (degrees) to quaternion.
URHO3D_API Quaternion ToQuaternion(const char* source);
/// Parse a Rect from a string.
URHO3D_API Rect ToRect(const String& source);
/// Parse a Rect from a C string.
URHO3D_API Rect ToRect(const char* source);
/// Parse a Vector2 from a string.
URHO3D_API Vector2 ToVector2(const String& source);
/// Parse a Vector2 from a C string.
URHO3D_API Vector2 ToVector2(const char* source);
/// Parse a Vector3 from a string.
URHO3D_API Vector3 ToVector3(const String& source);
/// Parse a Vector3 from a C string.
URHO3D_API Vector3 ToVector3(const char* source);
/// Parse a Vector4 from a string.
URHO3D_API Vector4 ToVector4(const String& source, bool allowMissingCoords = false);
/// Parse a Vector4 from a C string.
URHO3D_API Vector4 ToVector4(const char* source, bool allowMissingCoords = false);
/// Parse a float, Vector or Matrix variant from a string. Return empty variant on illegal input.
URHO3D_API Variant ToVectorVariant(const String& source);
/// Parse a float, Vector or Matrix variant from a C string. Return empty variant on illegal input.
URHO3D_API Variant ToVectorVariant(const char* source);
/// Parse a Matrix3 from a string.
URHO3D_API Matrix3 ToMatrix3(const String& source);
/// Parse a Matrix3 from a C string.
URHO3D_API Matrix3 ToMatrix3(const char* source);
/// Parse a Matrix3x4 from a string.
URHO3D_API Matrix3x4 ToMatrix3x4(const String& source);
/// Parse a Matrix3x4 from a C string.
URHO3D_API Matrix3x4 ToMatrix3x4(const char* source);
/// Parse a Matrix4 from a string.
URHO3D_API Matrix4 ToMatrix4(const String& source);
/// Parse a Matrix4 from a C string.
URHO3D_API Matrix4 ToMatrix4(const char* source);
/// Convert a pointer to string (returns hexadecimal).
URHO3D_API String ToString(void* value);
/// Convert an unsigned integer to string as hexadecimal.
URHO3D_API String ToStringHex(unsigned value);
/// Convert a byte buffer to a string.
URHO3D_API void BufferToString(String& dest, const void* data, unsigned size);
/// Convert a string to a byte buffer.
URHO3D_API void StringToBuffer(PODVector<unsigned char>& dest, const String& source);
/// Convert a C string to a byte buffer.
URHO3D_API void StringToBuffer(PODVector<unsigned char>& dest, const char* source);
/// Return an index to a string list corresponding to the given string, or a default value if not found. The string list must be empty-terminated.
URHO3D_API unsigned GetStringListIndex(const String& value, const String* strings, unsigned defaultIndex, bool caseSensitive = false);
/// Return an index to a string list corresponding to the given C string, or a default value if not found. The string list must be empty-terminated.
URHO3D_API unsigned GetStringListIndex(const char* value, const String* strings, unsigned defaultIndex, bool caseSensitive = false);
/// Return an index to a C string list corresponding to the given C string, or a default value if not found. The string list must be empty-terminated.
URHO3D_API unsigned GetStringListIndex(const char* value, const char** strings, unsigned defaultIndex, bool caseSensitive = false);
/// Return a formatted string.
URHO3D_API String ToString(const char* formatString, ...);
/// Return whether a char is an alphabet letter.
URHO3D_API bool IsAlpha(unsigned ch);
/// Return whether a char is a digit.
URHO3D_API bool IsDigit(unsigned ch);
/// Return char in uppercase.
URHO3D_API unsigned ToUpper(unsigned ch);
/// Return char in lowercase.
URHO3D_API unsigned ToLower(unsigned ch);
/// Convert a memory size into a formatted size string, of the style "1.5 Mb".
URHO3D_API String GetFileSizeString(unsigned long long memorySize);
/// Decode a base64-encoded string into buffer.
URHO3D_API PODVector<unsigned char> DecodeBase64(String encodedString);
/// Parse type from a C string.
template <class T> T FromString(const char* source);

template <> inline const char* FromString<const char*>(const char* source) { return source; }
template <> inline String FromString<String>(const char* source) { return source; }
template <> inline bool FromString<bool>(const char* source) { return ToBool(source); }
template <> inline float FromString<float>(const char* source) { return ToFloat(source); }
template <> inline double FromString<double>(const char* source) { return ToDouble(source); }
template <> inline int FromString<int>(const char* source) { return ToInt(source); }
template <> inline unsigned FromString<unsigned>(const char* source) { return ToUInt(source); }
template <> inline Color FromString<Color>(const char* source) { return ToColor(source); }
template <> inline IntRect FromString<IntRect>(const char* source) { return ToIntRect(source); }
template <> inline IntVector2 FromString<IntVector2>(const char* source) { return ToIntVector2(source); }
template <> inline IntVector3 FromString<IntVector3>(const char* source) { return ToIntVector3(source); }
template <> inline Quaternion FromString<Quaternion>(const char* source) { return ToQuaternion(source); }
template <> inline Rect FromString<Rect>(const char* source) { return ToRect(source); }
template <> inline Vector2 FromString<Vector2>(const char* source) { return ToVector2(source); }
template <> inline Vector3 FromString<Vector3>(const char* source) { return ToVector3(source); }
template <> inline Vector4 FromString<Vector4>(const char* source) { return ToVector4(source); }
template <> inline Variant FromString<Variant>(const char* source) { return ToVectorVariant(source); }
template <> inline Matrix3 FromString<Matrix3>(const char* source) { return ToMatrix3(source); }
template <> inline Matrix3x4 FromString<Matrix3x4>(const char* source) { return ToMatrix3x4(source); }
template <> inline Matrix4 FromString<Matrix4>(const char* source) { return ToMatrix4(source); }

/// Parse type from a string.
template <class T> T FromString(const String& source) { return FromString<T>(source.CString()); }

}
>>>>>>> 12e2e592
<|MERGE_RESOLUTION|>--- conflicted
+++ resolved
@@ -1,4 +1,3 @@
-<<<<<<< HEAD
 //
 // Copyright (c) 2008-2020 the Urho3D project.
 //
@@ -115,7 +114,7 @@
 URHO3D_API Matrix4 ToMatrix4(const ea::string& source);
 /// Parse a Matrix4 from a C string.
 URHO3D_API Matrix4 ToMatrix4(const char* source);
-/// Convert a pointer to string (returns hexadecimal.)
+/// Convert a pointer to string (returns hexadecimal).
 URHO3D_API ea::string ToString(void* value);
 /// Convert an unsigned integer to string as hexadecimal.
 URHO3D_API ea::string ToStringHex(unsigned value);
@@ -186,173 +185,4 @@
     return ret;
 }
 
-}
-=======
-//
-// Copyright (c) 2008-2020 the Urho3D project.
-//
-// Permission is hereby granted, free of charge, to any person obtaining a copy
-// of this software and associated documentation files (the "Software"), to deal
-// in the Software without restriction, including without limitation the rights
-// to use, copy, modify, merge, publish, distribute, sublicense, and/or sell
-// copies of the Software, and to permit persons to whom the Software is
-// furnished to do so, subject to the following conditions:
-//
-// The above copyright notice and this permission notice shall be included in
-// all copies or substantial portions of the Software.
-//
-// THE SOFTWARE IS PROVIDED "AS IS", WITHOUT WARRANTY OF ANY KIND, EXPRESS OR
-// IMPLIED, INCLUDING BUT NOT LIMITED TO THE WARRANTIES OF MERCHANTABILITY,
-// FITNESS FOR A PARTICULAR PURPOSE AND NONINFRINGEMENT. IN NO EVENT SHALL THE
-// AUTHORS OR COPYRIGHT HOLDERS BE LIABLE FOR ANY CLAIM, DAMAGES OR OTHER
-// LIABILITY, WHETHER IN AN ACTION OF CONTRACT, TORT OR OTHERWISE, ARISING FROM,
-// OUT OF OR IN CONNECTION WITH THE SOFTWARE OR THE USE OR OTHER DEALINGS IN
-// THE SOFTWARE.
-//
-
-#pragma once
-
-#include "../Core/Variant.h"
-
-namespace Urho3D
-{
-
-/// Parse a bool from a string. Check for the first non-empty character (converted to lowercase) being either 't', 'y' or '1'.
-URHO3D_API bool ToBool(const String& source);
-/// Parse a bool from a C string. Check for the first non-empty character (converted to lowercase) being either 't', 'y' or '1'.
-URHO3D_API bool ToBool(const char* source);
-/// Parse a float from a string.
-URHO3D_API float ToFloat(const String& source);
-/// Parse a float from a C string.
-URHO3D_API float ToFloat(const char* source);
-/// Parse a double from a string.
-URHO3D_API double ToDouble(const String& source);
-/// Parse a double from a C string.
-URHO3D_API double ToDouble(const char* source);
-/// Parse an integer from a string. Assumed to be decimal by default (base 10). Use base 0 to autodetect from string.
-URHO3D_API int ToInt(const String& source, int base = 10);
-/// Parse an integer from a C string. Assumed to be decimal by default (base 10). Use base 0 to autodetect from string.
-URHO3D_API int ToInt(const char* source, int base = 10);
-/// Parse an unsigned integer from a string. Assumed to be decimal by default (base 10). Use base 0 to autodetect from string.
-URHO3D_API unsigned ToUInt(const String& source, int base = 10);
-/// Parse an unsigned integer from a C string. Assumed to be decimal by default (base 10). Use base 0 to autodetect from string.
-URHO3D_API unsigned ToUInt(const char* source, int base = 10);
-/// Parse an 64 bit integer from a string. Assumed to be decimal by default (base 10). Use base 0 to autodetect from string.
-URHO3D_API long long ToInt64(const String& source, int base = 10);
-/// Parse an 64 bit integer from a C string. Assumed to be decimal by default (base 10). Use base 0 to autodetect from string.
-URHO3D_API long long ToInt64(const char* source, int base = 10);
-/// Parse an unsigned 64 bit integer from a string. Assumed to be decimal by default (base 10). Use base 0 to autodetect from string.
-URHO3D_API unsigned long long ToUInt64(const String& source, int base = 10);
-/// Parse an unsigned 64 bit integer from a C string. Assumed to be decimal by default (base 10). Use base 0 to autodetect from string.
-URHO3D_API unsigned long long ToUInt64(const char* source, int base = 10);
-/// Parse a Color from a string.
-URHO3D_API Color ToColor(const String& source);
-/// Parse a Color from a C string.
-URHO3D_API Color ToColor(const char* source);
-/// Parse an IntRect from a string.
-URHO3D_API IntRect ToIntRect(const String& source);
-/// Parse an IntRect from a C string.
-URHO3D_API IntRect ToIntRect(const char* source);
-/// Parse an IntVector2 from a string.
-URHO3D_API IntVector2 ToIntVector2(const String& source);
-/// Parse an IntVector2 from a C string.
-URHO3D_API IntVector2 ToIntVector2(const char* source);
-/// Parse an IntVector3 from a string.
-URHO3D_API IntVector3 ToIntVector3(const String& source);
-/// Parse an IntVector3 from a C string.
-URHO3D_API IntVector3 ToIntVector3(const char* source);
-/// Parse a Quaternion from a string. If only 3 components specified, convert Euler angles (degrees) to quaternion.
-URHO3D_API Quaternion ToQuaternion(const String& source);
-/// Parse a Quaternion from a C string. If only 3 components specified, convert Euler angles (degrees) to quaternion.
-URHO3D_API Quaternion ToQuaternion(const char* source);
-/// Parse a Rect from a string.
-URHO3D_API Rect ToRect(const String& source);
-/// Parse a Rect from a C string.
-URHO3D_API Rect ToRect(const char* source);
-/// Parse a Vector2 from a string.
-URHO3D_API Vector2 ToVector2(const String& source);
-/// Parse a Vector2 from a C string.
-URHO3D_API Vector2 ToVector2(const char* source);
-/// Parse a Vector3 from a string.
-URHO3D_API Vector3 ToVector3(const String& source);
-/// Parse a Vector3 from a C string.
-URHO3D_API Vector3 ToVector3(const char* source);
-/// Parse a Vector4 from a string.
-URHO3D_API Vector4 ToVector4(const String& source, bool allowMissingCoords = false);
-/// Parse a Vector4 from a C string.
-URHO3D_API Vector4 ToVector4(const char* source, bool allowMissingCoords = false);
-/// Parse a float, Vector or Matrix variant from a string. Return empty variant on illegal input.
-URHO3D_API Variant ToVectorVariant(const String& source);
-/// Parse a float, Vector or Matrix variant from a C string. Return empty variant on illegal input.
-URHO3D_API Variant ToVectorVariant(const char* source);
-/// Parse a Matrix3 from a string.
-URHO3D_API Matrix3 ToMatrix3(const String& source);
-/// Parse a Matrix3 from a C string.
-URHO3D_API Matrix3 ToMatrix3(const char* source);
-/// Parse a Matrix3x4 from a string.
-URHO3D_API Matrix3x4 ToMatrix3x4(const String& source);
-/// Parse a Matrix3x4 from a C string.
-URHO3D_API Matrix3x4 ToMatrix3x4(const char* source);
-/// Parse a Matrix4 from a string.
-URHO3D_API Matrix4 ToMatrix4(const String& source);
-/// Parse a Matrix4 from a C string.
-URHO3D_API Matrix4 ToMatrix4(const char* source);
-/// Convert a pointer to string (returns hexadecimal).
-URHO3D_API String ToString(void* value);
-/// Convert an unsigned integer to string as hexadecimal.
-URHO3D_API String ToStringHex(unsigned value);
-/// Convert a byte buffer to a string.
-URHO3D_API void BufferToString(String& dest, const void* data, unsigned size);
-/// Convert a string to a byte buffer.
-URHO3D_API void StringToBuffer(PODVector<unsigned char>& dest, const String& source);
-/// Convert a C string to a byte buffer.
-URHO3D_API void StringToBuffer(PODVector<unsigned char>& dest, const char* source);
-/// Return an index to a string list corresponding to the given string, or a default value if not found. The string list must be empty-terminated.
-URHO3D_API unsigned GetStringListIndex(const String& value, const String* strings, unsigned defaultIndex, bool caseSensitive = false);
-/// Return an index to a string list corresponding to the given C string, or a default value if not found. The string list must be empty-terminated.
-URHO3D_API unsigned GetStringListIndex(const char* value, const String* strings, unsigned defaultIndex, bool caseSensitive = false);
-/// Return an index to a C string list corresponding to the given C string, or a default value if not found. The string list must be empty-terminated.
-URHO3D_API unsigned GetStringListIndex(const char* value, const char** strings, unsigned defaultIndex, bool caseSensitive = false);
-/// Return a formatted string.
-URHO3D_API String ToString(const char* formatString, ...);
-/// Return whether a char is an alphabet letter.
-URHO3D_API bool IsAlpha(unsigned ch);
-/// Return whether a char is a digit.
-URHO3D_API bool IsDigit(unsigned ch);
-/// Return char in uppercase.
-URHO3D_API unsigned ToUpper(unsigned ch);
-/// Return char in lowercase.
-URHO3D_API unsigned ToLower(unsigned ch);
-/// Convert a memory size into a formatted size string, of the style "1.5 Mb".
-URHO3D_API String GetFileSizeString(unsigned long long memorySize);
-/// Decode a base64-encoded string into buffer.
-URHO3D_API PODVector<unsigned char> DecodeBase64(String encodedString);
-/// Parse type from a C string.
-template <class T> T FromString(const char* source);
-
-template <> inline const char* FromString<const char*>(const char* source) { return source; }
-template <> inline String FromString<String>(const char* source) { return source; }
-template <> inline bool FromString<bool>(const char* source) { return ToBool(source); }
-template <> inline float FromString<float>(const char* source) { return ToFloat(source); }
-template <> inline double FromString<double>(const char* source) { return ToDouble(source); }
-template <> inline int FromString<int>(const char* source) { return ToInt(source); }
-template <> inline unsigned FromString<unsigned>(const char* source) { return ToUInt(source); }
-template <> inline Color FromString<Color>(const char* source) { return ToColor(source); }
-template <> inline IntRect FromString<IntRect>(const char* source) { return ToIntRect(source); }
-template <> inline IntVector2 FromString<IntVector2>(const char* source) { return ToIntVector2(source); }
-template <> inline IntVector3 FromString<IntVector3>(const char* source) { return ToIntVector3(source); }
-template <> inline Quaternion FromString<Quaternion>(const char* source) { return ToQuaternion(source); }
-template <> inline Rect FromString<Rect>(const char* source) { return ToRect(source); }
-template <> inline Vector2 FromString<Vector2>(const char* source) { return ToVector2(source); }
-template <> inline Vector3 FromString<Vector3>(const char* source) { return ToVector3(source); }
-template <> inline Vector4 FromString<Vector4>(const char* source) { return ToVector4(source); }
-template <> inline Variant FromString<Variant>(const char* source) { return ToVectorVariant(source); }
-template <> inline Matrix3 FromString<Matrix3>(const char* source) { return ToMatrix3(source); }
-template <> inline Matrix3x4 FromString<Matrix3x4>(const char* source) { return ToMatrix3x4(source); }
-template <> inline Matrix4 FromString<Matrix4>(const char* source) { return ToMatrix4(source); }
-
-/// Parse type from a string.
-template <class T> T FromString(const String& source) { return FromString<T>(source.CString()); }
-
-}
->>>>>>> 12e2e592
+}