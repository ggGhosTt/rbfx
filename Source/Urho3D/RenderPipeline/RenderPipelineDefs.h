//
// Copyright (c) 2017-2020 the rbfx project.
//
// Permission is hereby granted, free of charge, to any person obtaining a copy
// of this software and associated documentation files (the "Software"), to deal
// in the Software without restriction, including without limitation the rights
// to use, copy, modify, merge, publish, distribute, sublicense, and/or sell
// copies of the Software, and to permit persons to whom the Software is
// furnished to do so, subject to the following conditions:
//
// The above copyright notice and this permission notice shall be included in
// all copies or substantial portions of the Software.
//
// THE SOFTWARE IS PROVIDED "AS IS", WITHOUT WARRANTY OF ANY KIND, EXPRESS OR
// IMPLIED, INCLUDING BUT NOT LIMITED TO THE WARRANTIES OF MERCHANTABILITY,
// FITNESS FOR A PARTICULAR PURPOSE AND NONINFRINGEMENT. IN NO EVENT SHALL THE
// AUTHORS OR COPYRIGHT HOLDERS BE LIABLE FOR ANY CLAIM, DAMAGES OR OTHER
// LIABILITY, WHETHER IN AN ACTION OF CONTRACT, TORT OR OTHERWISE, ARISING FROM,
// OUT OF OR IN CONNECTION WITH THE SOFTWARE OR THE USE OR OTHER DEALINGS IN
// THE SOFTWARE.
//

#pragma once

#include "../Container/ConstString.h"
#include "../Container/Hash.h"
#include "../Core/Signal.h"
#include "../Graphics/GraphicsDefs.h"
#include "../Graphics/Light.h"
#include "../Math/Vector2.h"

namespace Urho3D
{

class Camera;
class Light;
class PipelineState;
class RenderPipelineDebugger;
class RenderSurface;
class Texture2D;
class Viewport;
struct BatchStateCreateKey;
struct BatchStateCreateContext;
struct PipelineStateOutputDesc;
struct UIBatchStateKey;
struct UIBatchStateCreateContext;

/// Macro to define shader constant name. Group name doesn't serve any functional purpose.
#define URHO3D_SHADER_CONST(group, name) URHO3D_GLOBAL_CONSTANT(ConstString group##_##name{#name})

/// Macro to define shader resource name.
#define URHO3D_SHADER_RESOURCE(name) URHO3D_GLOBAL_CONSTANT(ConstString name{#name})

/// Common parameters of rendered frame.
struct CommonFrameInfo
{
    unsigned frameNumber_{};
    float timeStep_{};

    IntVector2 viewportSize_;
    IntRect viewportRect_;

    Viewport* viewport_{};
    RenderSurface* renderTarget_{};

    ea::array<Camera*, 2> cameras_{};
};

/// Traits of scene pass.
enum class DrawableProcessorPassFlag
{
    None = 0,

    HasAmbientLighting = 1 << 0,
    DisableInstancing = 1 << 1,
    DeferredLightMaskToStencil = 1 << 2,
    NeedReadableDepth = 1 << 3,
    RefractionPass = 1 << 4,
    DepthOnlyPass = 1 << 5,
    ReadOnlyDepth = 1 << 6,

<<<<<<< HEAD
    BatchCallback = 1 << 6,
    PipelineStateCallback = 1 << 7,

    StereoInstancing = 1 << 8,
=======
    BatchCallback = 1 << 7,
    PipelineStateCallback = 1 << 8,
>>>>>>> f0096f6b
};

URHO3D_FLAGSET(DrawableProcessorPassFlag, DrawableProcessorPassFlags);

/// Sub-passes of user pass.
enum class BatchCompositorSubpass
{
    /// Geometry buffer building pass of deferred rendering.
    Deferred,
    /// Base pass, optionally lit with forward rendering.
    Base,
    /// Additive light pass for forward rendering.
    Light,
    /// Artificial value that indicates to ignore subpass-specific properties.
    Ignored,
};

/// Flags that control how exactly batches are rendered.
enum class BatchRenderFlag
{
    None = 0,
    EnableAmbientLighting = 1 << 0,
    EnableVertexLights = 1 << 1,
    EnablePixelLights = 1 << 2,
    EnableInstancingForStaticGeometry = 1 << 3,
    DisableColorOutput = 1 << 4,
    LightMaskToStencil = 1 << 5,
    LinearColorSpace = 1 << 6,

    EnableAmbientAndVertexLighting = EnableAmbientLighting | EnableVertexLights,
};

URHO3D_FLAGSET(BatchRenderFlag, BatchRenderFlags);

/// Render buffer traits.
enum class RenderBufferFlag
{
    /// Texture content is preserved between frames.
    Persistent = 1 << 0,
    FixedTextureSize = 1 << 1,
    BilinearFiltering = 1 << 2,
    CubeMap = 1 << 3,
    NoMultiSampledAutoResolve = 1 << 4
};

URHO3D_FLAGSET(RenderBufferFlag, RenderBufferFlags);

/// Render buffer parameters. Actual render buffer size is controlled externally.
struct RenderBufferParams
{
    TextureFormat textureFormat_{};
    int multiSampleLevel_{ 1 };
    RenderBufferFlags flags_;

    bool operator==(const RenderBufferParams& rhs) const
    {
        return textureFormat_ == rhs.textureFormat_
            && multiSampleLevel_ == rhs.multiSampleLevel_
            && flags_ == rhs.flags_;
    }

    bool operator!=(const RenderBufferParams& rhs) const { return !(*this == rhs); }
};

/// Color space of primary color outputs of render pipeline.
/// Color buffer is guaranteed to have Red, Green and Blue channels regardless of this choice.
enum class RenderPipelineColorSpace
{
    /// Low dynamic range lighting in Gamma space, trimmed to [0, 1].
    GammaLDR,
    /// Low dynamic range lighting in Linear space, trimmed to [0, 1].
    LinearLDR,
    /// High dynamic range lighting in Linear space. Should be tone mapped before frame end.
    LinearHDR,
    /// Use the color space that matches output render texture.
    Optimized,
};

/// Rarely-changing settings of render buffer manager.
struct RenderBufferManagerSettings
{
    /// Whether to inherit multisample level from output render texture.
    bool inheritMultiSampleLevel_{ true };
    /// Multisample level of both output color buffers and depth buffer.
    int multiSampleLevel_{ 1 };
    /// Preferred color space of both output color buffers.
    RenderPipelineColorSpace colorSpace_{};
    /// Whether output color buffers are required to have at least bilinear filtering.
    bool filteredColor_{};
    /// Whether the depth-stencil buffer is required to have stencil.
    bool stencilBuffer_{};
    /// Whether the depth buffer should be readable.
    bool readableDepth_{};
    /// Whether the both of output color buffers should be usable with other render targets.
    /// OpenGL backbuffer color cannot do that.
    bool colorUsableWithMultipleRenderTargets_{};

    /// Utility operators
    /// @{
    unsigned CalculatePipelineStateHash() const
    {
        unsigned hash = 0;
        CombineHash(hash, readableDepth_);
        return hash;
    }

    void Validate()
    {
        multiSampleLevel_ = Clamp(ClosestPowerOfTwo(multiSampleLevel_), 1u, 16u);
    }

    bool operator==(const RenderBufferManagerSettings& rhs) const
    {
        return inheritMultiSampleLevel_ == rhs.inheritMultiSampleLevel_
            && multiSampleLevel_ == rhs.multiSampleLevel_
            && colorSpace_ == rhs.colorSpace_
            && filteredColor_ == rhs.filteredColor_
            && stencilBuffer_ == rhs.stencilBuffer_
            && readableDepth_ == rhs.readableDepth_
            && colorUsableWithMultipleRenderTargets_ == rhs.colorUsableWithMultipleRenderTargets_;
    }

    bool operator!=(const RenderBufferManagerSettings& rhs) const { return !(*this == rhs); }
    /// @}
};

/// Frequently-changing settings of render buffer manager.
struct RenderBufferManagerFrameSettings
{
    /// Whether the both of output color buffers should be readable.
    bool readableColor_{};
    /// Whether it's should be supported to read from and write to output color buffer simultaneously.
    bool supportColorReadWrite_{};
};

/// Traits of post-processing pass
enum class PostProcessPassFlag
{
    None = 0,
    NeedColorOutputReadAndWrite = 1 << 0,
    NeedColorOutputBilinear = 1 << 1,
};

URHO3D_FLAGSET(PostProcessPassFlag, PostProcessPassFlags);

/// Pipeline state cache callback used to create actual pipeline state.
class BatchStateCacheCallback
{
public:
    /// Destruct.
    virtual ~BatchStateCacheCallback();
    /// Create pipeline state for given context and key.
    /// Only attributes that contribute to pipeline state hashes are safe to use.
    virtual SharedPtr<PipelineState> CreateBatchPipelineState(const BatchStateCreateKey& key,
        const BatchStateCreateContext& ctx, const PipelineStateOutputDesc& outputDesc) = 0;
    /// Create placeholder pipeline state when actual pipeline state creation fails.
    virtual SharedPtr<PipelineState> CreateBatchPipelineStatePlaceholder(
        unsigned vertexStride, const PipelineStateOutputDesc& outputDesc) = 0;
};

/// Pipeline state cache callback used to create actual pipeline state for UI batches.
class UIBatchStateCacheCallback
{
public:
    /// Destruct.
    virtual ~UIBatchStateCacheCallback();
    /// Create pipeline state for given key.
    /// Only attributes that constribute to pipeline state hashes are safe to use.
    virtual SharedPtr<PipelineState> CreateUIBatchPipelineState(const UIBatchStateKey& key, const UIBatchStateCreateContext& ctx) = 0;
};

/// Render pipeline frame statistics.
struct RenderPipelineStats
{
    /// Total number of lights processed.
    unsigned numLights_{};
    /// Total number of lights with shadows processed.
    unsigned numShadowedLights_{};
    /// Total number of geometries in the frame (excluding shadow casters).
    unsigned numGeometries_{};
    /// Number of occluders rendered.
    unsigned numOccluders_{};
};

/// Base interface of render pipeline required by Render Pipeline classes.
class URHO3D_API RenderPipelineInterface
{
public:
    virtual ~RenderPipelineInterface();
    virtual Context* GetContext() const = 0;
    virtual RenderPipelineDebugger* GetDebugger() = 0;
    virtual bool IsLinearColorSpace() const = 0;

    /// Callbacks
    /// @{
    Signal<void(const CommonFrameInfo& frameInfo)> OnUpdateBegin;
    Signal<void(const CommonFrameInfo& frameInfo)> OnUpdateEnd;
    Signal<void(const CommonFrameInfo& frameInfo)> OnRenderBegin;
    Signal<void(const CommonFrameInfo& frameInfo)> OnRenderEnd;
    Signal<void()> OnPipelineStatesInvalidated;
    Signal<void(RenderPipelineStats& stats)> OnCollectStatistics;
    /// @}
};

/// Region of shadow map that contains one or more shadow split.
struct ShadowMapRegion
{
    unsigned pageIndex_{};
    Texture2D* texture_;
    IntRect rect_;

    /// Return whether the shadow map region is not empty.
    operator bool() const { return !!texture_; }
    /// Return sub-region for split.
    /// Splits are indexed as elements in rectangle grid, from left to right, top to bottom, row-major.
    ShadowMapRegion GetSplit(unsigned split, const IntVector2& numSplits) const;
};

/// Light processor callback.
class LightProcessorCallback
{
public:
    /// Destruct.
    virtual ~LightProcessorCallback();
    /// Return whether light needs shadow.
    virtual bool IsLightShadowed(Light* light) = 0;
    /// Return best shadow map size for given light. Should be safe to call from multiple threads.
    virtual unsigned GetShadowMapSize(Light* light, unsigned numActiveSplits) const = 0;
    /// Allocate shadow map for one frame.
    virtual ShadowMapRegion AllocateTransientShadowMap(const IntVector2& size) = 0;
};

struct LightProcessorCacheSettings
{
    /// How many lights there could be before cache is cleaned up aggressively.
    unsigned budget_{ 64 };
    /// Number of seconds to keep cached LightProcessor if cache size is within the budget.
    unsigned normalTimeToLive_{ 60 };
    /// Number of seconds to keep cached LightProcessor if cache size is out of the budget.
    unsigned agressiveTimeToLive_{ 2 };

    /// Utility operators
    /// @{
    bool operator==(const LightProcessorCacheSettings& rhs) const
    {
        return budget_ == rhs.budget_
            && normalTimeToLive_ == rhs.normalTimeToLive_
            && agressiveTimeToLive_ == rhs.agressiveTimeToLive_;
    }

    bool operator!=(const LightProcessorCacheSettings& rhs) const { return !(*this == rhs); }
    /// @}
};

struct DrawableProcessorSettings
{
    MaterialQuality materialQuality_{ QUALITY_HIGH };
    unsigned maxVertexLights_{ 4 };
    unsigned maxPixelLights_{ 4 };
    unsigned pcfKernelSize_{ 1 };
    float normalOffsetScale_{1.0f};
    LightProcessorCacheSettings lightProcessorCache_;

    /// Utility operators
    /// @{
    unsigned CalculatePipelineStateHash() const
    {
        unsigned hash = 0;
        CombineHash(hash, maxVertexLights_);
        CombineHash(hash, pcfKernelSize_);
        CombineHash(hash, MakeHash(normalOffsetScale_));
        return hash;
    }

    void Validate()
    {
        maxVertexLights_ = Clamp(maxVertexLights_, 0u, 4u);
        maxPixelLights_ = Clamp(maxPixelLights_, 0u, 256u);
        pcfKernelSize_ = Clamp(pcfKernelSize_, 1u, 5u);
        normalOffsetScale_ = ea::max(0.0f, normalOffsetScale_);

        // Kernel size of 4 is not supported
        if (pcfKernelSize_ == 4)
            pcfKernelSize_ = 3;
    }

    bool operator==(const DrawableProcessorSettings& rhs) const
    {
        return materialQuality_ == rhs.materialQuality_
            && maxVertexLights_ == rhs.maxVertexLights_
            && maxPixelLights_ == rhs.maxPixelLights_
            && pcfKernelSize_ == rhs.pcfKernelSize_
            && lightProcessorCache_ == rhs.lightProcessorCache_
            && normalOffsetScale_ == rhs.normalOffsetScale_;
    }

    bool operator!=(const DrawableProcessorSettings& rhs) const { return !(*this == rhs); }
    /// @}
};

struct InstancingBufferSettings
{
    bool enableInstancing_{};
    unsigned firstInstancingTexCoord_{};
    unsigned numInstancingTexCoords_{};
    unsigned stepRate_{ 1 };

    /// Utility operators
    /// @{
    unsigned CalculatePipelineStateHash() const
    {
        unsigned hash = 0;
        CombineHash(hash, enableInstancing_);
        CombineHash(hash, firstInstancingTexCoord_);
        CombineHash(hash, numInstancingTexCoords_);
        CombineHash(hash, stepRate_);
        return hash;
    }

    void Validate()
    {
    }

    bool operator==(const InstancingBufferSettings& rhs) const
    {
        return enableInstancing_ == rhs.enableInstancing_
            && firstInstancingTexCoord_ == rhs.firstInstancingTexCoord_
            && numInstancingTexCoords_ == rhs.numInstancingTexCoords_
            && stepRate_ == rhs.stepRate_;
    }

    bool operator!=(const InstancingBufferSettings& rhs) const { return !(*this == rhs); }
    /// @}
};

enum class DrawableAmbientMode
{
    Constant,
    Flat,
    Directional,
};

struct BatchRendererSettings
{
    bool cubemapBoxProjection_{};
    DrawableAmbientMode ambientMode_{ DrawableAmbientMode::Directional };
    Vector2 varianceShadowMapParams_{ 0.0000001f, 0.9f };

    /// Utility operators
    /// @{
    unsigned CalculatePipelineStateHash() const
    {
        unsigned hash = 0;
        CombineHash(hash, cubemapBoxProjection_);
        CombineHash(hash, MakeHash(ambientMode_));
        return hash;
    }

    void Validate()
    {
    }

    bool operator==(const BatchRendererSettings& rhs) const
    {
        return cubemapBoxProjection_ == rhs.cubemapBoxProjection_
            && ambientMode_ == rhs.ambientMode_
            && varianceShadowMapParams_ == rhs.varianceShadowMapParams_;
    }

    bool operator!=(const BatchRendererSettings& rhs) const { return !(*this == rhs); }
    /// @}
};

struct ShadowMapAllocatorSettings
{
    bool enableVarianceShadowMaps_{};
    int varianceShadowMapMultiSample_{ 1 };
    bool use16bitShadowMaps_{};
    unsigned shadowAtlasPageSize_{ 2048 };

    float depthBiasScale_{1.0f};
    float depthBiasOffset_{0.0f};

    /// Utility operators
    /// @{
    unsigned CalculatePipelineStateHash() const
    {
        unsigned hash = 0;
        CombineHash(hash, enableVarianceShadowMaps_);
        CombineHash(hash, use16bitShadowMaps_);
        CombineHash(hash, MakeHash(depthBiasScale_));
        CombineHash(hash, MakeHash(depthBiasOffset_));
        return hash;
    }

    void Validate()
    {
        varianceShadowMapMultiSample_ = Clamp(ClosestPowerOfTwo(varianceShadowMapMultiSample_), 1u, 16u);
        shadowAtlasPageSize_ = Clamp(ClosestPowerOfTwo(shadowAtlasPageSize_), 128u, 16 * 1024u);
        depthBiasScale_ = ea::max(0.0f, depthBiasScale_);
    }

    bool operator==(const ShadowMapAllocatorSettings& rhs) const
    {
        return enableVarianceShadowMaps_ == rhs.enableVarianceShadowMaps_
            && varianceShadowMapMultiSample_ == rhs.varianceShadowMapMultiSample_
            && use16bitShadowMaps_ == rhs.use16bitShadowMaps_
            && shadowAtlasPageSize_ == rhs.shadowAtlasPageSize_
            && depthBiasScale_ == rhs.depthBiasScale_
            && depthBiasOffset_ == rhs.depthBiasOffset_;
    }

    bool operator!=(const ShadowMapAllocatorSettings& rhs) const { return !(*this == rhs); }
    /// @}
};

struct OcclusionBufferSettings
{
    bool threadedOcclusion_{};
    unsigned maxOccluderTriangles_{ 5000 };
    unsigned occlusionBufferSize_{ 256 };
    float occluderSizeThreshold_{ 0.025f };

    /// Utility operators
    /// @{
    unsigned CalculatePipelineStateHash() const
    {
        return 0;
    }

    void Validate()
    {
        occlusionBufferSize_ = Clamp(occlusionBufferSize_, 1u, 16 * 1024u);
    }

    bool operator==(const OcclusionBufferSettings& rhs) const
    {
        return threadedOcclusion_ == rhs.threadedOcclusion_
            && maxOccluderTriangles_ == rhs.maxOccluderTriangles_
            && occlusionBufferSize_ == rhs.occlusionBufferSize_
            && occluderSizeThreshold_ == rhs.occluderSizeThreshold_;
    }

    bool operator!=(const OcclusionBufferSettings& rhs) const { return !(*this == rhs); }
    /// @}
};

enum class DirectLightingMode
{
    Forward,
    DeferredBlinnPhong,
    DeferredPBR
};

enum class SpecularQuality
{
    Disabled,
    Simple,
    Antialiased
};

enum class ReflectionQuality
{
    Vertex,
    Pixel
};

struct SceneProcessorSettings
    : public DrawableProcessorSettings
    , public OcclusionBufferSettings
    , public BatchRendererSettings
{
    SpecularQuality specularQuality_{ SpecularQuality::Simple };
    ReflectionQuality reflectionQuality_{ ReflectionQuality::Pixel };
    bool depthPrePass_{ false };
    bool enableShadows_{ true };
    DirectLightingMode lightingMode_{};
    unsigned directionalShadowSize_{ 1024 };
    unsigned spotShadowSize_{ 1024 };
    unsigned pointShadowSize_{ 256 };

    /// Utility operators
    /// @{
    bool IsDeferredLighting() const
    {
        switch (lightingMode_)
        {
        case DirectLightingMode::DeferredBlinnPhong:
        case DirectLightingMode::DeferredPBR:
            return true;
        default:
            return false;
        }
    }

    unsigned CalculatePipelineStateHash() const
    {
        unsigned hash = 0;
        CombineHash(hash, DrawableProcessorSettings::CalculatePipelineStateHash());
        CombineHash(hash, OcclusionBufferSettings::CalculatePipelineStateHash());
        CombineHash(hash, BatchRendererSettings::CalculatePipelineStateHash());
        CombineHash(hash, MakeHash(specularQuality_));
        CombineHash(hash, MakeHash(reflectionQuality_));
        CombineHash(hash, enableShadows_);
        CombineHash(hash, MakeHash(lightingMode_));
        return hash;
    }

    void Validate()
    {
        DrawableProcessorSettings::Validate();
        OcclusionBufferSettings::Validate();
        BatchRendererSettings::Validate();
        directionalShadowSize_ = ClosestPowerOfTwo(directionalShadowSize_);
        spotShadowSize_ = ClosestPowerOfTwo(spotShadowSize_);
        pointShadowSize_ = ClosestPowerOfTwo(pointShadowSize_);
    }

    bool operator==(const SceneProcessorSettings& rhs) const
    {
        return DrawableProcessorSettings::operator==(rhs)
            && OcclusionBufferSettings::operator==(rhs)
            && BatchRendererSettings::operator==(rhs)
            && specularQuality_ == rhs.specularQuality_
            && reflectionQuality_ == rhs.reflectionQuality_
            && depthPrePass_ == rhs.depthPrePass_
            && enableShadows_ == rhs.enableShadows_
            && lightingMode_ == rhs.lightingMode_
            && directionalShadowSize_ == rhs.directionalShadowSize_
            && spotShadowSize_ == rhs.spotShadowSize_
            && pointShadowSize_ == rhs.pointShadowSize_;
    }

    bool operator!=(const SceneProcessorSettings& rhs) const { return !(*this == rhs); }
    /// @}
};

/// Settings that contribute to shader defines.
struct ShaderProgramCompositorSettings
{
    RenderBufferManagerSettings renderBufferManager_;
    SceneProcessorSettings sceneProcessor_;
    ShadowMapAllocatorSettings shadowMapAllocator_;
    InstancingBufferSettings instancingBuffer_;

    /// Utility operators
    /// @{
    unsigned CalculatePipelineStateHash() const
    {
        unsigned hash = 0;
        CombineHash(hash, renderBufferManager_.CalculatePipelineStateHash());
        CombineHash(hash, sceneProcessor_.CalculatePipelineStateHash());
        CombineHash(hash, shadowMapAllocator_.CalculatePipelineStateHash());
        CombineHash(hash, instancingBuffer_.CalculatePipelineStateHash());
        return hash;
    }

    void Validate()
    {
        renderBufferManager_.Validate();
        sceneProcessor_.Validate();
        shadowMapAllocator_.Validate();
        instancingBuffer_.Validate();
    }

    bool operator==(const ShaderProgramCompositorSettings& rhs) const
    {
        return renderBufferManager_ == rhs.renderBufferManager_
            && sceneProcessor_ == rhs.sceneProcessor_
            && shadowMapAllocator_ == rhs.shadowMapAllocator_
            && instancingBuffer_ == rhs.instancingBuffer_;
    }

    bool operator!=(const ShaderProgramCompositorSettings& rhs) const { return !(*this == rhs); }
    /// @}
};

enum class ToneMappingMode
{
    None,
    Reinhard,
    ReinhardWhite,
    Uncharted2,
};

struct AutoExposurePassSettings
{
    bool autoExposure_{};
    float minExposure_{ 1.0f };
    float maxExposure_{ 3.0f };
    float adaptRate_{ 0.6f };

    /// Utility operators
    /// @{
    void Validate()
    {
    }

    bool operator==(const AutoExposurePassSettings& rhs) const
    {
        return autoExposure_ == rhs.autoExposure_
            && minExposure_ == rhs.minExposure_
            && maxExposure_ == rhs.maxExposure_
            && adaptRate_ == rhs.adaptRate_;
    }

    bool operator!=(const AutoExposurePassSettings& rhs) const { return !(*this == rhs); }
    /// @}
};

enum class AmbientOcclusionMode
{
    Combine,
    Preview
};

struct AmbientOcclusionPassSettings
{
    bool enabled_{};

    unsigned downscale_{0};
    float strength_{0.7f};
    float exponent_{1.5f};

    float radiusNear_{0.05f};
    float distanceNear_{1.0f};
    float radiusFar_{1.0f};
    float distanceFar_{100.0f};

    float fadeDistanceBegin_{100.0f};
    float fadeDistanceEnd_{200.0f};

    float blurDepthThreshold_{0.1f};
    float blurNormalThreshold_{0.2f};

    AmbientOcclusionMode ambientOcclusionMode_{AmbientOcclusionMode::Combine};

    /// Utility operators
    /// @{
    void Validate() { }

    bool operator==(const AmbientOcclusionPassSettings& rhs) const
    {
        return enabled_ == rhs.enabled_

            && downscale_ == rhs.downscale_
            && strength_ == rhs.strength_
            && exponent_ == rhs.exponent_

            && radiusNear_ == rhs.radiusNear_
            && distanceNear_ == rhs.distanceNear_
            && radiusFar_ == rhs.radiusFar_
            && distanceFar_ == rhs.distanceFar_

            && fadeDistanceBegin_ == rhs.fadeDistanceBegin_
            && fadeDistanceEnd_ == rhs.fadeDistanceEnd_

            && blurDepthThreshold_ == rhs.blurDepthThreshold_
            && blurNormalThreshold_ == rhs.blurNormalThreshold_

            && ambientOcclusionMode_ == rhs.ambientOcclusionMode_;
    }

    bool operator!=(const AmbientOcclusionPassSettings& rhs) const { return !(*this == rhs); }
    /// @}
};

struct BloomPassSettings
{
    bool enabled_{};
    bool hdr_{};
    unsigned numIterations_{ 5 };
    float threshold_{ 0.8f };
    float thresholdMax_{ 1.0f };
    float intensity_{ 1.0f };
    float iterationFactor_{ 1.0f };

    /// Utility operators
    /// @{
    void Validate()
    {
        numIterations_ = Clamp(numIterations_, 1u, 16u);
    }

    bool operator==(const BloomPassSettings& rhs) const
    {
        return enabled_ == rhs.enabled_
            && hdr_ == rhs.hdr_
            && numIterations_ == rhs.numIterations_
            && threshold_ == rhs.threshold_
            && thresholdMax_ == rhs.thresholdMax_
            && intensity_ == rhs.intensity_
            && iterationFactor_ == rhs.iterationFactor_;
    }

    bool operator!=(const BloomPassSettings& rhs) const { return !(*this == rhs); }
    /// @}
};

/// Post-processing antialiasing mode.
enum class PostProcessAntialiasing
{
    None,
    FXAA2,
    FXAA3
};

/// Settings of default render pipeline.
struct RenderPipelineSettings : public ShaderProgramCompositorSettings
{
    /// Global pipeline settings
    /// @{
    bool drawDebugGeometry_{true};
    /// @}

    /// Post-processing settings
    /// @{
    AutoExposurePassSettings autoExposure_;
    BloomPassSettings bloom_;
    AmbientOcclusionPassSettings ssao_;
    ToneMappingMode toneMapping_{};
    PostProcessAntialiasing antialiasing_{};
    float hueShift_{1.0f};
    float saturation_{1.0f};
    float brightness_{1.0f};
    float contrast_{1.0f};
    /// @}

    /// Utility operators
    /// @{
    unsigned CalculatePipelineStateHash() const
    {
        unsigned hash = 0;
        CombineHash(hash, ShaderProgramCompositorSettings::CalculatePipelineStateHash());
        return hash;
    }

    void Validate()
    {
        ShaderProgramCompositorSettings::Validate();

        autoExposure_.Validate();
        bloom_.Validate();
    }

    bool operator==(const RenderPipelineSettings& rhs) const
    {
        return ShaderProgramCompositorSettings::operator==(rhs)
            && drawDebugGeometry_ == rhs.drawDebugGeometry_
            && autoExposure_ == rhs.autoExposure_
            && bloom_ == rhs.bloom_
            && toneMapping_ == rhs.toneMapping_
            && antialiasing_ == rhs.antialiasing_
            && hueShift_ == rhs.hueShift_
            && saturation_ == rhs.saturation_
            && brightness_ == rhs.brightness_
            && contrast_ == rhs.contrast_;
    }

    bool operator!=(const RenderPipelineSettings& rhs) const { return !(*this == rhs); }
    /// @}

    /// Adjust to closest settings suported by the platform.
    void AdjustToSupported(Context* context);

    /// Don't modify settings inplace after these calls! Always restore settings from external source.
    /// @{
    void PropagateImpliedSettings();
    void AdjustForPostProcessing(PostProcessPassFlags flags);
    /// @}
};

/// ID of static pipeline state.
enum class StaticPipelineStateId : unsigned
{
    Invalid,
};

/// Helper for pipeline state creation.
/// Keep entire string because it should be used only on startup.
using NamedSamplerStateDesc = ea::pair<ea::string, SamplerStateDesc>;

/// Reference to input shader resource. Only textures are supported now.
struct ShaderResourceDesc
{
    StringHash name_{};
    RawTexture* texture_{};
};

/// Generic description of shader parameter.
/// Beware of Variant allocations for types larger than Vector4!
struct ShaderParameterDesc
{
    StringHash name_;
    Variant value_;
};

}<|MERGE_RESOLUTION|>--- conflicted
+++ resolved
@@ -78,16 +78,10 @@
     RefractionPass = 1 << 4,
     DepthOnlyPass = 1 << 5,
     ReadOnlyDepth = 1 << 6,
-
-<<<<<<< HEAD
-    BatchCallback = 1 << 6,
-    PipelineStateCallback = 1 << 7,
-
-    StereoInstancing = 1 << 8,
-=======
-    BatchCallback = 1 << 7,
-    PipelineStateCallback = 1 << 8,
->>>>>>> f0096f6b
+    StereoInstancing = 1 << 7,
+
+    BatchCallback = 1 << 8,
+    PipelineStateCallback = 1 << 9,
 };
 
 URHO3D_FLAGSET(DrawableProcessorPassFlag, DrawableProcessorPassFlags);
