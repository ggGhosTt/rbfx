<<<<<<< HEAD
//
// Copyright (c) 2008-2020 the Urho3D project.
//
// Permission is hereby granted, free of charge, to any person obtaining a copy
// of this software and associated documentation files (the "Software"), to deal
// in the Software without restriction, including without limitation the rights
// to use, copy, modify, merge, publish, distribute, sublicense, and/or sell
// copies of the Software, and to permit persons to whom the Software is
// furnished to do so, subject to the following conditions:
//
// The above copyright notice and this permission notice shall be included in
// all copies or substantial portions of the Software.
//
// THE SOFTWARE IS PROVIDED "AS IS", WITHOUT WARRANTY OF ANY KIND, EXPRESS OR
// IMPLIED, INCLUDING BUT NOT LIMITED TO THE WARRANTIES OF MERCHANTABILITY,
// FITNESS FOR A PARTICULAR PURPOSE AND NONINFRINGEMENT. IN NO EVENT SHALL THE
// AUTHORS OR COPYRIGHT HOLDERS BE LIABLE FOR ANY CLAIM, DAMAGES OR OTHER
// LIABILITY, WHETHER IN AN ACTION OF CONTRACT, TORT OR OTHERWISE, ARISING FROM,
// OUT OF OR IN CONNECTION WITH THE SOFTWARE OR THE USE OR OTHER DEALINGS IN
// THE SOFTWARE.
//

/// \file

#pragma once

#include <EASTL/unique_ptr.h>
#include <EASTL/hash_set.h>

#include "../Container/Ptr.h"
#include "../Core/Mutex.h"
#include "../IO/File.h"
#include "../Resource/Resource.h"

namespace Urho3D
{

class BackgroundLoader;
class FileWatcher;
class PackageFile;

/// Sets to priority so that a package or file is pushed to the end of the vector.
static const unsigned PRIORITY_LAST = 0xffffffff;

/// Container of resources with specific type.
struct ResourceGroup
{
    /// Construct with defaults.
    ResourceGroup() :
        memoryBudget_(0),
        memoryUse_(0)
    {
    }

    /// Memory budget.
    unsigned long long memoryBudget_;
    /// Current memory use.
    unsigned long long memoryUse_;
    /// Resources.
    ea::unordered_map<StringHash, SharedPtr<Resource> > resources_;
};

/// Resource request types.
enum ResourceRequest
{
    RESOURCE_CHECKEXISTS = 0,
    RESOURCE_GETFILE = 1
};

/// Optional resource request processor. Can deny requests, re-route resource file names, or perform other processing per request.
/// @nobindtemp
class URHO3D_API ResourceRouter : public Object
{
public:
    /// Construct.
    explicit ResourceRouter(Context* context) :
        Object(context)
    {
    }

    /// Process the resource request and optionally modify the resource name string. Empty name string means the resource is not found or not allowed.
    virtual void Route(ea::string& name, ResourceRequest requestType) = 0;
};

/// %Resource cache subsystem. Loads resources on demand and stores them for later access.
class URHO3D_API ResourceCache : public Object
{
    URHO3D_OBJECT(ResourceCache, Object);

public:
    /// Construct.
    explicit ResourceCache(Context* context);
    /// Destruct. Free all resources.
    ~ResourceCache() override;

    /// Add a resource load directory. Optional priority parameter which will control search order.
    bool AddResourceDir(const ea::string& pathName, unsigned priority = PRIORITY_LAST);
    /// Add a package file for loading resources from. Optional priority parameter which will control search order.
    bool AddPackageFile(PackageFile* package, unsigned priority = PRIORITY_LAST);
    /// Add a package file for loading resources from by name. Optional priority parameter which will control search order.
    bool AddPackageFile(const ea::string& fileName, unsigned priority = PRIORITY_LAST);
    /// Add a manually created resource. Must be uniquely named within its type.
    bool AddManualResource(Resource* resource);
    /// Remove a resource load directory.
    void RemoveResourceDir(const ea::string& pathName);
    /// Remove a package file. Optionally release the resources loaded from it.
    void RemovePackageFile(PackageFile* package, bool releaseResources = true, bool forceRelease = false);
    /// Remove a package file by name. Optionally release the resources loaded from it.
    void RemovePackageFile(const ea::string& fileName, bool releaseResources = true, bool forceRelease = false);
    /// Release a resource by name.
    void ReleaseResource(StringHash type, const ea::string& name, bool force = false);
    /// Release a resource by name.
    void ReleaseResource(const ea::string& resourceName, bool force = false);
    /// Release all resources of a specific type.
    void ReleaseResources(StringHash type, bool force = false);
    /// Release resources of a specific type and partial name.
    void ReleaseResources(StringHash type, const ea::string& partialName, bool force = false);
    /// Release resources of all types by partial name.
    void ReleaseResources(const ea::string& partialName, bool force = false);
    /// Release all resources. When called with the force flag false, releases all currently unused resources.
    void ReleaseAllResources(bool force = false);
    /// Reload a resource. Return true on success. The resource will not be removed from the cache in case of failure.
    bool ReloadResource(const ea::string_view resourceName);
    /// Reload a resource. Return true on success. The resource will not be removed from the cache in case of failure.
    bool ReloadResource(Resource* resource);
    /// Reload a resource based on filename. Causes also reload of dependent resources if necessary.
    void ReloadResourceWithDependencies(const ea::string& fileName);
    /// Set memory budget for a specific resource type, default 0 is unlimited.
    /// @property
    void SetMemoryBudget(StringHash type, unsigned long long budget);
    /// Enable or disable automatic reloading of resources as files are modified. Default false.
    /// @property
    void SetAutoReloadResources(bool enable);
    /// Enable or disable returning resources that failed to load. Default false. This may be useful in editing to not lose resource ref attributes.
    /// @property
    void SetReturnFailedResources(bool enable) { returnFailedResources_ = enable; }

    /// Define whether when getting resources should check package files or directories first. True for packages, false for directories.
    /// @property
    void SetSearchPackagesFirst(bool value) { searchPackagesFirst_ = value; }

    /// Set how many milliseconds maximum per frame to spend on finishing background loaded resources.
    /// @property
    void SetFinishBackgroundResourcesMs(int ms) { finishBackgroundResourcesMs_ = Max(ms, 1); }

    /// Add a resource router object. By default there is none, so the routing process is skipped.
    void AddResourceRouter(ResourceRouter* router, bool addAsFirst = false);
    /// Remove a resource router object.
    void RemoveResourceRouter(ResourceRouter* router);

    /// Open and return a file from the resource load paths or from inside a package file. If not found, use a fallback search with absolute path. Return null if fails. Can be called from outside the main thread.
    SharedPtr<File> GetFile(const ea::string& name, bool sendEventOnFailure = true);
    /// Return a resource by type and name. Load if not loaded yet. Return null if not found or if fails, unless SetReturnFailedResources(true) has been called. Can be called only from the main thread.
    Resource* GetResource(StringHash type, const ea::string& name, bool sendEventOnFailure = true);
    /// Load a resource without storing it in the resource cache. Return null if not found or if fails. Can be called from outside the main thread if the resource itself is safe to load completely (it does not possess for example GPU data).
    SharedPtr<Resource> GetTempResource(StringHash type, const ea::string& name, bool sendEventOnFailure = true);
    /// Background load a resource. An event will be sent when complete. Return true if successfully stored to the load queue, false if eg. already exists. Can be called from outside the main thread.
    bool BackgroundLoadResource(StringHash type, const ea::string& name, bool sendEventOnFailure = true, Resource* caller = nullptr);
    /// Return number of pending background-loaded resources.
    /// @property
    unsigned GetNumBackgroundLoadResources() const;
    /// Return all loaded resources of a specific type.
    void GetResources(ea::vector<Resource*>& result, StringHash type) const;
    /// Return an already loaded resource of specific type & name, or null if not found. Will not load if does not exist. Specifying zero type will search all types.
    Resource* GetExistingResource(StringHash type, const ea::string& name);

    /// Return all loaded resources.
    const ea::unordered_map<StringHash, ResourceGroup>& GetAllResources() const { return resourceGroups_; }

    /// Return added resource load directories.
    /// @property
    const ea::vector<ea::string>& GetResourceDirs() const { return resourceDirs_; }

    /// Return added package files.
    /// @property
    const ea::vector<SharedPtr<PackageFile> >& GetPackageFiles() const { return packages_; }

    /// Template version of returning a resource by name.
    template <class T> T* GetResource(const ea::string& name, bool sendEventOnFailure = true);
    /// Template version of returning an existing resource by name.
    template <class T> T* GetExistingResource(const ea::string& name);
    /// Template version of loading a resource without storing it to the cache.
    template <class T> SharedPtr<T> GetTempResource(const ea::string& name, bool sendEventOnFailure = true);
    /// Template version of releasing a resource by name.
    template <class T> void ReleaseResource(const ea::string& resourceName, bool force = false);
    /// Template version of queueing a resource background load.
    template <class T> bool BackgroundLoadResource(const ea::string& name, bool sendEventOnFailure = true, Resource* caller = nullptr);
    /// Template version of returning loaded resources of a specific type.
    template <class T> void GetResources(ea::vector<T*>& result) const;
    /// Return whether a file exists in the resource directories or package files. Does not check manually added in-memory resources.
    bool Exists(const ea::string& name) const;
    /// Return memory budget for a resource type.
    /// @property
    unsigned long long GetMemoryBudget(StringHash type) const;
    /// Return total memory use for a resource type.
    /// @property
    unsigned long long GetMemoryUse(StringHash type) const;
    /// Return total memory use for all resources.
    /// @property
    unsigned long long GetTotalMemoryUse() const;
    /// Return full absolute file name of resource if possible, or empty if not found.
    ea::string GetResourceFileName(const ea::string& name) const;

    /// Return whether automatic resource reloading is enabled.
    /// @property
    bool GetAutoReloadResources() const { return autoReloadResources_; }

    /// Return whether resources that failed to load are returned.
    /// @property
    bool GetReturnFailedResources() const { return returnFailedResources_; }

    /// Return whether when getting resources should check package files or directories first.
    /// @property
    bool GetSearchPackagesFirst() const { return searchPackagesFirst_; }

    /// Return how many milliseconds maximum to spend on finishing background loaded resources.
    /// @property
    int GetFinishBackgroundResourcesMs() const { return finishBackgroundResourcesMs_; }

    /// Return a resource router by index.
    ResourceRouter* GetResourceRouter(unsigned index) const;

    /// Return either the path itself or its parent, based on which of them has recognized resource subdirectories.
    ea::string GetPreferredResourceDir(const ea::string& path) const;
    /// Remove unsupported constructs from the resource name to prevent ambiguity, and normalize absolute filename to resource path relative if possible.
    ea::string SanitateResourceName(const ea::string& name) const;
    /// Remove unnecessary constructs from a resource directory name and ensure it to be an absolute path.
    ea::string SanitateResourceDirName(const ea::string& name) const;
    /// Store a dependency for a resource. If a dependency file changes, the resource will be reloaded.
    void StoreResourceDependency(Resource* resource, const ea::string& dependency);
    /// Reset dependencies for a resource.
    void ResetDependencies(Resource* resource);

    /// Returns a formatted string containing the memory actively used.
    ea::string PrintMemoryUsage() const;
    /// Get the number of resource directories
    unsigned GetNumResourceDirs() const { return resourceDirs_.size(); }
    /// Get resource directory at a given index
    const ea::string& GetResourceDir(unsigned index) const { return index < resourceDirs_.size() ? resourceDirs_[index] : EMPTY_STRING; }

    /// Scan for specified files.
    void Scan(ea::vector<ea::string>& result, const ea::string& pathName, const ea::string& filter, unsigned flags, bool recursive) const;
    /// Returns a formatted string containing the currently loaded resources with optional type name filter.
    ea::string PrintResources(const ea::string& typeName = EMPTY_STRING) const;
    /// Renames resource without deleting it from cache. `source` and `destination` may be resource names or absolute
    /// paths to files in resource directories. If destination is a resource name then source file is renamed within same data directory.
    bool RenameResource(const ea::string& source, const ea::string& destination);
    /// When resource auto-reloading is enabled ignore reloading resource once.
    void IgnoreResourceReload(const ea::string& name);
    /// When resource auto-reloading is enabled ignore reloading resource once.
    void IgnoreResourceReload(const Resource* resource);
    /// Pass name through resource routers and return final resource name.
    void RouteResourceName(ea::string& name, ResourceRequest requestType) const;
    /// Clear all resources from resource cache.
    void Clear();

private:
    /// Find a resource.
    const SharedPtr<Resource>& FindResource(StringHash type, StringHash nameHash);
    /// Find a resource by name only. Searches all type groups.
    const SharedPtr<Resource>& FindResource(StringHash nameHash);
    /// Release resources loaded from a package file.
    void ReleasePackageResources(PackageFile* package, bool force = false);
    /// Update a resource group. Recalculate memory use and release resources if over memory budget.
    void UpdateResourceGroup(StringHash type);
    /// Handle begin frame event. Automatic resource reloads and the finalization of background loaded resources are processed here.
    void HandleBeginFrame(StringHash eventType, VariantMap& eventData);
    /// Search FileSystem for file.
    File* SearchResourceDirs(const ea::string& name);
    /// Search resource packages for file.
    File* SearchPackages(const ea::string& name);

    /// Mutex for thread-safe access to the resource directories, resource packages and resource dependencies.
    mutable Mutex resourceMutex_;
    /// Resources by type.
    ea::unordered_map<StringHash, ResourceGroup> resourceGroups_;
    /// Resource load directories.
    ea::vector<ea::string> resourceDirs_;
    /// File watchers for resource directories, if automatic reloading enabled.
    ea::vector<SharedPtr<FileWatcher> > fileWatchers_;
    /// Package files.
    ea::vector<SharedPtr<PackageFile> > packages_;
    /// Dependent resources. Only used with automatic reload to eg. trigger reload of a cube texture when any of its faces change.
    ea::unordered_map<StringHash, ea::hash_set<StringHash> > dependentResources_;
    /// Resource background loader.
    SharedPtr<BackgroundLoader> backgroundLoader_;
    /// Resource routers.
    ea::vector<SharedPtr<ResourceRouter> > resourceRouters_;
    /// Automatic resource reloading flag.
    bool autoReloadResources_;
    /// Return failed resources flag.
    bool returnFailedResources_;
    /// Search priority flag.
    bool searchPackagesFirst_;
    /// Resource routing flag to prevent endless recursion.
    mutable bool isRouting_;
    /// How many milliseconds maximum per frame to spend on finishing background loaded resources.
    int finishBackgroundResourcesMs_;
    /// List of resources that will not be auto-reloaded if reloading event triggers.
    ea::vector<ea::string> ignoreResourceAutoReload_;
};

template <class T> T* ResourceCache::GetExistingResource(const ea::string& name)
{
    StringHash type = T::GetTypeStatic();
    return static_cast<T*>(GetExistingResource(type, name));
}

template <class T> T* ResourceCache::GetResource(const ea::string& name, bool sendEventOnFailure)
{
    StringHash type = T::GetTypeStatic();
    return static_cast<T*>(GetResource(type, name, sendEventOnFailure));
}

template <class T> void ResourceCache::ReleaseResource(const ea::string& name, bool force)
{
    StringHash type = T::GetTypeStatic();
    ReleaseResource(type, name, force);
}

template <class T> SharedPtr<T> ResourceCache::GetTempResource(const ea::string& name, bool sendEventOnFailure)
{
    StringHash type = T::GetTypeStatic();
    return StaticCast<T>(GetTempResource(type, name, sendEventOnFailure));
}

template <class T> bool ResourceCache::BackgroundLoadResource(const ea::string& name, bool sendEventOnFailure, Resource* caller)
{
    StringHash type = T::GetTypeStatic();
    return BackgroundLoadResource(type, name, sendEventOnFailure, caller);
}

template <class T> void ResourceCache::GetResources(ea::vector<T*>& result) const
{
    auto& resources = reinterpret_cast<ea::vector<Resource*>&>(result);
    StringHash type = T::GetTypeStatic();
    GetResources(resources, type);

    // Perform conversion of the returned pointers
    for (unsigned i = 0; i < result.size(); ++i)
    {
        Resource* resource = resources[i];
        result[i] = static_cast<T*>(resource);
    }
}

/// Register Resource library subsystems and objects.
void URHO3D_API RegisterResourceLibrary(Context* context);

}
=======
//
// Copyright (c) 2008-2020 the Urho3D project.
//
// Permission is hereby granted, free of charge, to any person obtaining a copy
// of this software and associated documentation files (the "Software"), to deal
// in the Software without restriction, including without limitation the rights
// to use, copy, modify, merge, publish, distribute, sublicense, and/or sell
// copies of the Software, and to permit persons to whom the Software is
// furnished to do so, subject to the following conditions:
//
// The above copyright notice and this permission notice shall be included in
// all copies or substantial portions of the Software.
//
// THE SOFTWARE IS PROVIDED "AS IS", WITHOUT WARRANTY OF ANY KIND, EXPRESS OR
// IMPLIED, INCLUDING BUT NOT LIMITED TO THE WARRANTIES OF MERCHANTABILITY,
// FITNESS FOR A PARTICULAR PURPOSE AND NONINFRINGEMENT. IN NO EVENT SHALL THE
// AUTHORS OR COPYRIGHT HOLDERS BE LIABLE FOR ANY CLAIM, DAMAGES OR OTHER
// LIABILITY, WHETHER IN AN ACTION OF CONTRACT, TORT OR OTHERWISE, ARISING FROM,
// OUT OF OR IN CONNECTION WITH THE SOFTWARE OR THE USE OR OTHER DEALINGS IN
// THE SOFTWARE.
//

/// \file

#pragma once

#include "../Container/HashSet.h"
#include "../Container/List.h"
#include "../Core/Mutex.h"
#include "../IO/File.h"
#include "../Resource/Resource.h"

namespace Urho3D
{

class BackgroundLoader;
class FileWatcher;
class PackageFile;

/// Sets to priority so that a package or file is pushed to the end of the vector.
static const unsigned PRIORITY_LAST = 0xffffffff;

/// Container of resources with specific type.
struct ResourceGroup
{
    /// Construct with defaults.
    ResourceGroup() :
        memoryBudget_(0),
        memoryUse_(0)
    {
    }

    /// Memory budget.
    unsigned long long memoryBudget_;
    /// Current memory use.
    unsigned long long memoryUse_;
    /// Resources.
    HashMap<StringHash, SharedPtr<Resource> > resources_;
};

/// Resource request types.
enum ResourceRequest
{
    RESOURCE_CHECKEXISTS = 0,
    RESOURCE_GETFILE = 1
};

/// Optional resource request processor. Can deny requests, re-route resource file names, or perform other processing per request.
/// @nobindtemp
class URHO3D_API ResourceRouter : public Object
{
public:
    /// Construct.
    explicit ResourceRouter(Context* context) :
        Object(context)
    {
    }

    /// Process the resource request and optionally modify the resource name string. Empty name string means the resource is not found or not allowed.
    virtual void Route(String& name, ResourceRequest requestType) = 0;
};

/// %Resource cache subsystem. Loads resources on demand and stores them for later access.
class URHO3D_API ResourceCache : public Object
{
    URHO3D_OBJECT(ResourceCache, Object);

public:
    /// Construct.
    explicit ResourceCache(Context* context);
    /// Destruct. Free all resources.
    ~ResourceCache() override;

    /// Add a resource load directory. Optional priority parameter which will control search order.
    bool AddResourceDir(const String& pathName, unsigned priority = PRIORITY_LAST);
    /// Add a package file for loading resources from. Optional priority parameter which will control search order.
    bool AddPackageFile(PackageFile* package, unsigned priority = PRIORITY_LAST);
    /// Add a package file for loading resources from by name. Optional priority parameter which will control search order.
    bool AddPackageFile(const String& fileName, unsigned priority = PRIORITY_LAST);
    /// Add a manually created resource. Must be uniquely named within its type.
    bool AddManualResource(Resource* resource);
    /// Remove a resource load directory.
    void RemoveResourceDir(const String& pathName);
    /// Remove a package file. Optionally release the resources loaded from it.
    void RemovePackageFile(PackageFile* package, bool releaseResources = true, bool forceRelease = false);
    /// Remove a package file by name. Optionally release the resources loaded from it.
    void RemovePackageFile(const String& fileName, bool releaseResources = true, bool forceRelease = false);
    /// Release a resource by name.
    void ReleaseResource(StringHash type, const String& name, bool force = false);
    /// Release all resources of a specific type.
    void ReleaseResources(StringHash type, bool force = false);
    /// Release resources of a specific type and partial name.
    void ReleaseResources(StringHash type, const String& partialName, bool force = false);
    /// Release resources of all types by partial name.
    void ReleaseResources(const String& partialName, bool force = false);
    /// Release all resources. When called with the force flag false, releases all currently unused resources.
    void ReleaseAllResources(bool force = false);
    /// Reload a resource. Return true on success. The resource will not be removed from the cache in case of failure.
    bool ReloadResource(Resource* resource);
    /// Reload a resource based on filename. Causes also reload of dependent resources if necessary.
    void ReloadResourceWithDependencies(const String& fileName);
    /// Set memory budget for a specific resource type, default 0 is unlimited.
    /// @property
    void SetMemoryBudget(StringHash type, unsigned long long budget);
    /// Enable or disable automatic reloading of resources as files are modified. Default false.
    /// @property
    void SetAutoReloadResources(bool enable);
    /// Enable or disable returning resources that failed to load. Default false. This may be useful in editing to not lose resource ref attributes.
    /// @property
    void SetReturnFailedResources(bool enable) { returnFailedResources_ = enable; }

    /// Define whether when getting resources should check package files or directories first. True for packages, false for directories.
    /// @property
    void SetSearchPackagesFirst(bool value) { searchPackagesFirst_ = value; }

    /// Set how many milliseconds maximum per frame to spend on finishing background loaded resources.
    /// @property
    void SetFinishBackgroundResourcesMs(int ms) { finishBackgroundResourcesMs_ = Max(ms, 1); }

    /// Add a resource router object. By default there is none, so the routing process is skipped.
    void AddResourceRouter(ResourceRouter* router, bool addAsFirst = false);
    /// Remove a resource router object.
    void RemoveResourceRouter(ResourceRouter* router);

    /// Open and return a file from the resource load paths or from inside a package file. If not found, use a fallback search with absolute path. Return null if fails. Can be called from outside the main thread.
    SharedPtr<File> GetFile(const String& name, bool sendEventOnFailure = true);
    /// Return a resource by type and name. Load if not loaded yet. Return null if not found or if fails, unless SetReturnFailedResources(true) has been called. Can be called only from the main thread.
    Resource* GetResource(StringHash type, const String& name, bool sendEventOnFailure = true);
    /// Load a resource without storing it in the resource cache. Return null if not found or if fails. Can be called from outside the main thread if the resource itself is safe to load completely (it does not possess for example GPU data).
    SharedPtr<Resource> GetTempResource(StringHash type, const String& name, bool sendEventOnFailure = true);
    /// Background load a resource. An event will be sent when complete. Return true if successfully stored to the load queue, false if eg. already exists. Can be called from outside the main thread.
    bool BackgroundLoadResource(StringHash type, const String& name, bool sendEventOnFailure = true, Resource* caller = nullptr);
    /// Return number of pending background-loaded resources.
    /// @property
    unsigned GetNumBackgroundLoadResources() const;
    /// Return all loaded resources of a specific type.
    void GetResources(PODVector<Resource*>& result, StringHash type) const;
    /// Return an already loaded resource of specific type & name, or null if not found. Will not load if does not exist.
    Resource* GetExistingResource(StringHash type, const String& name);

    /// Return all loaded resources.
    const HashMap<StringHash, ResourceGroup>& GetAllResources() const { return resourceGroups_; }

    /// Return added resource load directories.
    /// @property
    const Vector<String>& GetResourceDirs() const { return resourceDirs_; }

    /// Return added package files.
    /// @property
    const Vector<SharedPtr<PackageFile> >& GetPackageFiles() const { return packages_; }

    /// Template version of returning a resource by name.
    template <class T> T* GetResource(const String& name, bool sendEventOnFailure = true);
    /// Template version of returning an existing resource by name.
    template <class T> T* GetExistingResource(const String& name);
    /// Template version of loading a resource without storing it to the cache.
    template <class T> SharedPtr<T> GetTempResource(const String& name, bool sendEventOnFailure = true);
    /// Template version of releasing a resource by name.
    template <class T> void ReleaseResource(const String& name, bool force = false);
    /// Template version of queueing a resource background load.
    template <class T> bool BackgroundLoadResource(const String& name, bool sendEventOnFailure = true, Resource* caller = nullptr);
    /// Template version of returning loaded resources of a specific type.
    template <class T> void GetResources(PODVector<T*>& result) const;
    /// Return whether a file exists in the resource directories or package files. Does not check manually added in-memory resources.
    bool Exists(const String& name) const;
    /// Return memory budget for a resource type.
    /// @property
    unsigned long long GetMemoryBudget(StringHash type) const;
    /// Return total memory use for a resource type.
    /// @property
    unsigned long long GetMemoryUse(StringHash type) const;
    /// Return total memory use for all resources.
    /// @property
    unsigned long long GetTotalMemoryUse() const;
    /// Return full absolute file name of resource if possible, or empty if not found.
    String GetResourceFileName(const String& name) const;

    /// Return whether automatic resource reloading is enabled.
    /// @property
    bool GetAutoReloadResources() const { return autoReloadResources_; }

    /// Return whether resources that failed to load are returned.
    /// @property
    bool GetReturnFailedResources() const { return returnFailedResources_; }

    /// Return whether when getting resources should check package files or directories first.
    /// @property
    bool GetSearchPackagesFirst() const { return searchPackagesFirst_; }

    /// Return how many milliseconds maximum to spend on finishing background loaded resources.
    /// @property
    int GetFinishBackgroundResourcesMs() const { return finishBackgroundResourcesMs_; }

    /// Return a resource router by index.
    ResourceRouter* GetResourceRouter(unsigned index) const;

    /// Return either the path itself or its parent, based on which of them has recognized resource subdirectories.
    String GetPreferredResourceDir(const String& path) const;
    /// Remove unsupported constructs from the resource name to prevent ambiguity, and normalize absolute filename to resource path relative if possible.
    String SanitateResourceName(const String& name) const;
    /// Remove unnecessary constructs from a resource directory name and ensure it to be an absolute path.
    String SanitateResourceDirName(const String& name) const;
    /// Store a dependency for a resource. If a dependency file changes, the resource will be reloaded.
    void StoreResourceDependency(Resource* resource, const String& dependency);
    /// Reset dependencies for a resource.
    void ResetDependencies(Resource* resource);

    /// Returns a formatted string containing the memory actively used.
    String PrintMemoryUsage() const;

private:
    /// Find a resource.
    const SharedPtr<Resource>& FindResource(StringHash type, StringHash nameHash);
    /// Find a resource by name only. Searches all type groups.
    const SharedPtr<Resource>& FindResource(StringHash nameHash);
    /// Release resources loaded from a package file.
    void ReleasePackageResources(PackageFile* package, bool force = false);
    /// Update a resource group. Recalculate memory use and release resources if over memory budget.
    void UpdateResourceGroup(StringHash type);
    /// Handle begin frame event. Automatic resource reloads and the finalization of background loaded resources are processed here.
    void HandleBeginFrame(StringHash eventType, VariantMap& eventData);
    /// Search FileSystem for file.
    File* SearchResourceDirs(const String& name);
    /// Search resource packages for file.
    File* SearchPackages(const String& name);

    /// Mutex for thread-safe access to the resource directories, resource packages and resource dependencies.
    mutable Mutex resourceMutex_;
    /// Resources by type.
    HashMap<StringHash, ResourceGroup> resourceGroups_;
    /// Resource load directories.
    Vector<String> resourceDirs_;
    /// File watchers for resource directories, if automatic reloading enabled.
    Vector<SharedPtr<FileWatcher> > fileWatchers_;
    /// Package files.
    Vector<SharedPtr<PackageFile> > packages_;
    /// Dependent resources. Only used with automatic reload to eg. trigger reload of a cube texture when any of its faces change.
    HashMap<StringHash, HashSet<StringHash> > dependentResources_;
    /// Resource background loader.
    SharedPtr<BackgroundLoader> backgroundLoader_;
    /// Resource routers.
    Vector<SharedPtr<ResourceRouter> > resourceRouters_;
    /// Automatic resource reloading flag.
    bool autoReloadResources_;
    /// Return failed resources flag.
    bool returnFailedResources_;
    /// Search priority flag.
    bool searchPackagesFirst_;
    /// Resource routing flag to prevent endless recursion.
    mutable bool isRouting_;
    /// How many milliseconds maximum per frame to spend on finishing background loaded resources.
    int finishBackgroundResourcesMs_;
};

template <class T> T* ResourceCache::GetExistingResource(const String& name)
{
    StringHash type = T::GetTypeStatic();
    return static_cast<T*>(GetExistingResource(type, name));
}

template <class T> T* ResourceCache::GetResource(const String& name, bool sendEventOnFailure)
{
    StringHash type = T::GetTypeStatic();
    return static_cast<T*>(GetResource(type, name, sendEventOnFailure));
}

template <class T> void ResourceCache::ReleaseResource(const String& name, bool force)
{
    StringHash type = T::GetTypeStatic();
    ReleaseResource(type, name, force);
}

template <class T> SharedPtr<T> ResourceCache::GetTempResource(const String& name, bool sendEventOnFailure)
{
    StringHash type = T::GetTypeStatic();
    return StaticCast<T>(GetTempResource(type, name, sendEventOnFailure));
}

template <class T> bool ResourceCache::BackgroundLoadResource(const String& name, bool sendEventOnFailure, Resource* caller)
{
    StringHash type = T::GetTypeStatic();
    return BackgroundLoadResource(type, name, sendEventOnFailure, caller);
}

template <class T> void ResourceCache::GetResources(PODVector<T*>& result) const
{
    auto& resources = reinterpret_cast<PODVector<Resource*>&>(result);
    StringHash type = T::GetTypeStatic();
    GetResources(resources, type);

    // Perform conversion of the returned pointers
    for (unsigned i = 0; i < result.Size(); ++i)
    {
        Resource* resource = resources[i];
        result[i] = static_cast<T*>(resource);
    }
}

/// Register Resource library subsystems and objects.
/// @nobind
void URHO3D_API RegisterResourceLibrary(Context* context);

}
>>>>>>> 9fbd5b5b
<|MERGE_RESOLUTION|>--- conflicted
+++ resolved
@@ -1,4 +1,3 @@
-<<<<<<< HEAD
 //
 // Copyright (c) 2008-2020 the Urho3D project.
 //
@@ -346,331 +345,7 @@
 }
 
 /// Register Resource library subsystems and objects.
-void URHO3D_API RegisterResourceLibrary(Context* context);
-
-}
-=======
-//
-// Copyright (c) 2008-2020 the Urho3D project.
-//
-// Permission is hereby granted, free of charge, to any person obtaining a copy
-// of this software and associated documentation files (the "Software"), to deal
-// in the Software without restriction, including without limitation the rights
-// to use, copy, modify, merge, publish, distribute, sublicense, and/or sell
-// copies of the Software, and to permit persons to whom the Software is
-// furnished to do so, subject to the following conditions:
-//
-// The above copyright notice and this permission notice shall be included in
-// all copies or substantial portions of the Software.
-//
-// THE SOFTWARE IS PROVIDED "AS IS", WITHOUT WARRANTY OF ANY KIND, EXPRESS OR
-// IMPLIED, INCLUDING BUT NOT LIMITED TO THE WARRANTIES OF MERCHANTABILITY,
-// FITNESS FOR A PARTICULAR PURPOSE AND NONINFRINGEMENT. IN NO EVENT SHALL THE
-// AUTHORS OR COPYRIGHT HOLDERS BE LIABLE FOR ANY CLAIM, DAMAGES OR OTHER
-// LIABILITY, WHETHER IN AN ACTION OF CONTRACT, TORT OR OTHERWISE, ARISING FROM,
-// OUT OF OR IN CONNECTION WITH THE SOFTWARE OR THE USE OR OTHER DEALINGS IN
-// THE SOFTWARE.
-//
-
-/// \file
-
-#pragma once
-
-#include "../Container/HashSet.h"
-#include "../Container/List.h"
-#include "../Core/Mutex.h"
-#include "../IO/File.h"
-#include "../Resource/Resource.h"
-
-namespace Urho3D
-{
-
-class BackgroundLoader;
-class FileWatcher;
-class PackageFile;
-
-/// Sets to priority so that a package or file is pushed to the end of the vector.
-static const unsigned PRIORITY_LAST = 0xffffffff;
-
-/// Container of resources with specific type.
-struct ResourceGroup
-{
-    /// Construct with defaults.
-    ResourceGroup() :
-        memoryBudget_(0),
-        memoryUse_(0)
-    {
-    }
-
-    /// Memory budget.
-    unsigned long long memoryBudget_;
-    /// Current memory use.
-    unsigned long long memoryUse_;
-    /// Resources.
-    HashMap<StringHash, SharedPtr<Resource> > resources_;
-};
-
-/// Resource request types.
-enum ResourceRequest
-{
-    RESOURCE_CHECKEXISTS = 0,
-    RESOURCE_GETFILE = 1
-};
-
-/// Optional resource request processor. Can deny requests, re-route resource file names, or perform other processing per request.
-/// @nobindtemp
-class URHO3D_API ResourceRouter : public Object
-{
-public:
-    /// Construct.
-    explicit ResourceRouter(Context* context) :
-        Object(context)
-    {
-    }
-
-    /// Process the resource request and optionally modify the resource name string. Empty name string means the resource is not found or not allowed.
-    virtual void Route(String& name, ResourceRequest requestType) = 0;
-};
-
-/// %Resource cache subsystem. Loads resources on demand and stores them for later access.
-class URHO3D_API ResourceCache : public Object
-{
-    URHO3D_OBJECT(ResourceCache, Object);
-
-public:
-    /// Construct.
-    explicit ResourceCache(Context* context);
-    /// Destruct. Free all resources.
-    ~ResourceCache() override;
-
-    /// Add a resource load directory. Optional priority parameter which will control search order.
-    bool AddResourceDir(const String& pathName, unsigned priority = PRIORITY_LAST);
-    /// Add a package file for loading resources from. Optional priority parameter which will control search order.
-    bool AddPackageFile(PackageFile* package, unsigned priority = PRIORITY_LAST);
-    /// Add a package file for loading resources from by name. Optional priority parameter which will control search order.
-    bool AddPackageFile(const String& fileName, unsigned priority = PRIORITY_LAST);
-    /// Add a manually created resource. Must be uniquely named within its type.
-    bool AddManualResource(Resource* resource);
-    /// Remove a resource load directory.
-    void RemoveResourceDir(const String& pathName);
-    /// Remove a package file. Optionally release the resources loaded from it.
-    void RemovePackageFile(PackageFile* package, bool releaseResources = true, bool forceRelease = false);
-    /// Remove a package file by name. Optionally release the resources loaded from it.
-    void RemovePackageFile(const String& fileName, bool releaseResources = true, bool forceRelease = false);
-    /// Release a resource by name.
-    void ReleaseResource(StringHash type, const String& name, bool force = false);
-    /// Release all resources of a specific type.
-    void ReleaseResources(StringHash type, bool force = false);
-    /// Release resources of a specific type and partial name.
-    void ReleaseResources(StringHash type, const String& partialName, bool force = false);
-    /// Release resources of all types by partial name.
-    void ReleaseResources(const String& partialName, bool force = false);
-    /// Release all resources. When called with the force flag false, releases all currently unused resources.
-    void ReleaseAllResources(bool force = false);
-    /// Reload a resource. Return true on success. The resource will not be removed from the cache in case of failure.
-    bool ReloadResource(Resource* resource);
-    /// Reload a resource based on filename. Causes also reload of dependent resources if necessary.
-    void ReloadResourceWithDependencies(const String& fileName);
-    /// Set memory budget for a specific resource type, default 0 is unlimited.
-    /// @property
-    void SetMemoryBudget(StringHash type, unsigned long long budget);
-    /// Enable or disable automatic reloading of resources as files are modified. Default false.
-    /// @property
-    void SetAutoReloadResources(bool enable);
-    /// Enable or disable returning resources that failed to load. Default false. This may be useful in editing to not lose resource ref attributes.
-    /// @property
-    void SetReturnFailedResources(bool enable) { returnFailedResources_ = enable; }
-
-    /// Define whether when getting resources should check package files or directories first. True for packages, false for directories.
-    /// @property
-    void SetSearchPackagesFirst(bool value) { searchPackagesFirst_ = value; }
-
-    /// Set how many milliseconds maximum per frame to spend on finishing background loaded resources.
-    /// @property
-    void SetFinishBackgroundResourcesMs(int ms) { finishBackgroundResourcesMs_ = Max(ms, 1); }
-
-    /// Add a resource router object. By default there is none, so the routing process is skipped.
-    void AddResourceRouter(ResourceRouter* router, bool addAsFirst = false);
-    /// Remove a resource router object.
-    void RemoveResourceRouter(ResourceRouter* router);
-
-    /// Open and return a file from the resource load paths or from inside a package file. If not found, use a fallback search with absolute path. Return null if fails. Can be called from outside the main thread.
-    SharedPtr<File> GetFile(const String& name, bool sendEventOnFailure = true);
-    /// Return a resource by type and name. Load if not loaded yet. Return null if not found or if fails, unless SetReturnFailedResources(true) has been called. Can be called only from the main thread.
-    Resource* GetResource(StringHash type, const String& name, bool sendEventOnFailure = true);
-    /// Load a resource without storing it in the resource cache. Return null if not found or if fails. Can be called from outside the main thread if the resource itself is safe to load completely (it does not possess for example GPU data).
-    SharedPtr<Resource> GetTempResource(StringHash type, const String& name, bool sendEventOnFailure = true);
-    /// Background load a resource. An event will be sent when complete. Return true if successfully stored to the load queue, false if eg. already exists. Can be called from outside the main thread.
-    bool BackgroundLoadResource(StringHash type, const String& name, bool sendEventOnFailure = true, Resource* caller = nullptr);
-    /// Return number of pending background-loaded resources.
-    /// @property
-    unsigned GetNumBackgroundLoadResources() const;
-    /// Return all loaded resources of a specific type.
-    void GetResources(PODVector<Resource*>& result, StringHash type) const;
-    /// Return an already loaded resource of specific type & name, or null if not found. Will not load if does not exist.
-    Resource* GetExistingResource(StringHash type, const String& name);
-
-    /// Return all loaded resources.
-    const HashMap<StringHash, ResourceGroup>& GetAllResources() const { return resourceGroups_; }
-
-    /// Return added resource load directories.
-    /// @property
-    const Vector<String>& GetResourceDirs() const { return resourceDirs_; }
-
-    /// Return added package files.
-    /// @property
-    const Vector<SharedPtr<PackageFile> >& GetPackageFiles() const { return packages_; }
-
-    /// Template version of returning a resource by name.
-    template <class T> T* GetResource(const String& name, bool sendEventOnFailure = true);
-    /// Template version of returning an existing resource by name.
-    template <class T> T* GetExistingResource(const String& name);
-    /// Template version of loading a resource without storing it to the cache.
-    template <class T> SharedPtr<T> GetTempResource(const String& name, bool sendEventOnFailure = true);
-    /// Template version of releasing a resource by name.
-    template <class T> void ReleaseResource(const String& name, bool force = false);
-    /// Template version of queueing a resource background load.
-    template <class T> bool BackgroundLoadResource(const String& name, bool sendEventOnFailure = true, Resource* caller = nullptr);
-    /// Template version of returning loaded resources of a specific type.
-    template <class T> void GetResources(PODVector<T*>& result) const;
-    /// Return whether a file exists in the resource directories or package files. Does not check manually added in-memory resources.
-    bool Exists(const String& name) const;
-    /// Return memory budget for a resource type.
-    /// @property
-    unsigned long long GetMemoryBudget(StringHash type) const;
-    /// Return total memory use for a resource type.
-    /// @property
-    unsigned long long GetMemoryUse(StringHash type) const;
-    /// Return total memory use for all resources.
-    /// @property
-    unsigned long long GetTotalMemoryUse() const;
-    /// Return full absolute file name of resource if possible, or empty if not found.
-    String GetResourceFileName(const String& name) const;
-
-    /// Return whether automatic resource reloading is enabled.
-    /// @property
-    bool GetAutoReloadResources() const { return autoReloadResources_; }
-
-    /// Return whether resources that failed to load are returned.
-    /// @property
-    bool GetReturnFailedResources() const { return returnFailedResources_; }
-
-    /// Return whether when getting resources should check package files or directories first.
-    /// @property
-    bool GetSearchPackagesFirst() const { return searchPackagesFirst_; }
-
-    /// Return how many milliseconds maximum to spend on finishing background loaded resources.
-    /// @property
-    int GetFinishBackgroundResourcesMs() const { return finishBackgroundResourcesMs_; }
-
-    /// Return a resource router by index.
-    ResourceRouter* GetResourceRouter(unsigned index) const;
-
-    /// Return either the path itself or its parent, based on which of them has recognized resource subdirectories.
-    String GetPreferredResourceDir(const String& path) const;
-    /// Remove unsupported constructs from the resource name to prevent ambiguity, and normalize absolute filename to resource path relative if possible.
-    String SanitateResourceName(const String& name) const;
-    /// Remove unnecessary constructs from a resource directory name and ensure it to be an absolute path.
-    String SanitateResourceDirName(const String& name) const;
-    /// Store a dependency for a resource. If a dependency file changes, the resource will be reloaded.
-    void StoreResourceDependency(Resource* resource, const String& dependency);
-    /// Reset dependencies for a resource.
-    void ResetDependencies(Resource* resource);
-
-    /// Returns a formatted string containing the memory actively used.
-    String PrintMemoryUsage() const;
-
-private:
-    /// Find a resource.
-    const SharedPtr<Resource>& FindResource(StringHash type, StringHash nameHash);
-    /// Find a resource by name only. Searches all type groups.
-    const SharedPtr<Resource>& FindResource(StringHash nameHash);
-    /// Release resources loaded from a package file.
-    void ReleasePackageResources(PackageFile* package, bool force = false);
-    /// Update a resource group. Recalculate memory use and release resources if over memory budget.
-    void UpdateResourceGroup(StringHash type);
-    /// Handle begin frame event. Automatic resource reloads and the finalization of background loaded resources are processed here.
-    void HandleBeginFrame(StringHash eventType, VariantMap& eventData);
-    /// Search FileSystem for file.
-    File* SearchResourceDirs(const String& name);
-    /// Search resource packages for file.
-    File* SearchPackages(const String& name);
-
-    /// Mutex for thread-safe access to the resource directories, resource packages and resource dependencies.
-    mutable Mutex resourceMutex_;
-    /// Resources by type.
-    HashMap<StringHash, ResourceGroup> resourceGroups_;
-    /// Resource load directories.
-    Vector<String> resourceDirs_;
-    /// File watchers for resource directories, if automatic reloading enabled.
-    Vector<SharedPtr<FileWatcher> > fileWatchers_;
-    /// Package files.
-    Vector<SharedPtr<PackageFile> > packages_;
-    /// Dependent resources. Only used with automatic reload to eg. trigger reload of a cube texture when any of its faces change.
-    HashMap<StringHash, HashSet<StringHash> > dependentResources_;
-    /// Resource background loader.
-    SharedPtr<BackgroundLoader> backgroundLoader_;
-    /// Resource routers.
-    Vector<SharedPtr<ResourceRouter> > resourceRouters_;
-    /// Automatic resource reloading flag.
-    bool autoReloadResources_;
-    /// Return failed resources flag.
-    bool returnFailedResources_;
-    /// Search priority flag.
-    bool searchPackagesFirst_;
-    /// Resource routing flag to prevent endless recursion.
-    mutable bool isRouting_;
-    /// How many milliseconds maximum per frame to spend on finishing background loaded resources.
-    int finishBackgroundResourcesMs_;
-};
-
-template <class T> T* ResourceCache::GetExistingResource(const String& name)
-{
-    StringHash type = T::GetTypeStatic();
-    return static_cast<T*>(GetExistingResource(type, name));
-}
-
-template <class T> T* ResourceCache::GetResource(const String& name, bool sendEventOnFailure)
-{
-    StringHash type = T::GetTypeStatic();
-    return static_cast<T*>(GetResource(type, name, sendEventOnFailure));
-}
-
-template <class T> void ResourceCache::ReleaseResource(const String& name, bool force)
-{
-    StringHash type = T::GetTypeStatic();
-    ReleaseResource(type, name, force);
-}
-
-template <class T> SharedPtr<T> ResourceCache::GetTempResource(const String& name, bool sendEventOnFailure)
-{
-    StringHash type = T::GetTypeStatic();
-    return StaticCast<T>(GetTempResource(type, name, sendEventOnFailure));
-}
-
-template <class T> bool ResourceCache::BackgroundLoadResource(const String& name, bool sendEventOnFailure, Resource* caller)
-{
-    StringHash type = T::GetTypeStatic();
-    return BackgroundLoadResource(type, name, sendEventOnFailure, caller);
-}
-
-template <class T> void ResourceCache::GetResources(PODVector<T*>& result) const
-{
-    auto& resources = reinterpret_cast<PODVector<Resource*>&>(result);
-    StringHash type = T::GetTypeStatic();
-    GetResources(resources, type);
-
-    // Perform conversion of the returned pointers
-    for (unsigned i = 0; i < result.Size(); ++i)
-    {
-        Resource* resource = resources[i];
-        result[i] = static_cast<T*>(resource);
-    }
-}
-
-/// Register Resource library subsystems and objects.
 /// @nobind
 void URHO3D_API RegisterResourceLibrary(Context* context);
 
-}
->>>>>>> 9fbd5b5b
+}