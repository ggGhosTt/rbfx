<<<<<<< HEAD
//
// Copyright (c) 2008-2019 the Urho3D project.
//
// Permission is hereby granted, free of charge, to any person obtaining a copy
// of this software and associated documentation files (the "Software"), to deal
// in the Software without restriction, including without limitation the rights
// to use, copy, modify, merge, publish, distribute, sublicense, and/or sell
// copies of the Software, and to permit persons to whom the Software is
// furnished to do so, subject to the following conditions:
//
// The above copyright notice and this permission notice shall be included in
// all copies or substantial portions of the Software.
//
// THE SOFTWARE IS PROVIDED "AS IS", WITHOUT WARRANTY OF ANY KIND, EXPRESS OR
// IMPLIED, INCLUDING BUT NOT LIMITED TO THE WARRANTIES OF MERCHANTABILITY,
// FITNESS FOR A PARTICULAR PURPOSE AND NONINFRINGEMENT. IN NO EVENT SHALL THE
// AUTHORS OR COPYRIGHT HOLDERS BE LIABLE FOR ANY CLAIM, DAMAGES OR OTHER
// LIABILITY, WHETHER IN AN ACTION OF CONTRACT, TORT OR OTHERWISE, ARISING FROM,
// OUT OF OR IN CONNECTION WITH THE SOFTWARE OR THE USE OR OTHER DEALINGS IN
// THE SOFTWARE.
//

#include "../Precompiled.h"

#include "../Core/Profiler.h"
#include "../Core/Context.h"
#include "../IO/Deserializer.h"
#include "../IO/Log.h"
#include "../IO/MemoryBuffer.h"
#include "../Resource/JSONFile.h"
#include "../Resource/ResourceCache.h"

#include <rapidjson/document.h>
#include <rapidjson/stringbuffer.h>
#include <rapidjson/prettywriter.h>

#include "../DebugNew.h"

using namespace rapidjson;

namespace Urho3D
{

JSONFile::JSONFile(Context* context) :
    Resource(context)
{
}

JSONFile::~JSONFile() = default;

void JSONFile::RegisterObject(Context* context)
{
    context->RegisterFactory<JSONFile>();
}

// Convert rapidjson value to JSON value.
static void ToJSONValue(JSONValue& jsonValue, const rapidjson::Value& rapidjsonValue)
{
    switch (rapidjsonValue.GetType())
    {
    case kNullType:
        // Reset to null type
        jsonValue.SetType(JSON_NULL);
        break;

    case kFalseType:
        jsonValue = false;
        break;

    case kTrueType:
        jsonValue = true;
        break;

    case kNumberType:
        if (rapidjsonValue.IsInt())
            jsonValue = rapidjsonValue.GetInt();
        else if (rapidjsonValue.IsUint())
            jsonValue = rapidjsonValue.GetUint();
        else
            jsonValue = rapidjsonValue.GetDouble();
        break;

    case kStringType:
        jsonValue = rapidjsonValue.GetString();
        break;

    case kArrayType:
        {
            jsonValue.Resize(rapidjsonValue.Size());
            for (unsigned i = 0; i < rapidjsonValue.Size(); ++i)
            {
                ToJSONValue(jsonValue[i], rapidjsonValue[i]);
            }
        }
        break;

    case kObjectType:
        {
            jsonValue.SetType(JSON_OBJECT);
            for (rapidjson::Value::ConstMemberIterator i = rapidjsonValue.MemberBegin(); i != rapidjsonValue.MemberEnd(); ++i)
            {
                JSONValue& value = jsonValue[ea::string(i->name.GetString())];
                ToJSONValue(value, i->value);
            }
        }
        break;

    default:
        break;
    }
}

bool JSONFile::BeginLoad(Deserializer& source)
{
    unsigned dataSize = source.GetSize();
    if (!dataSize && !source.GetName().empty())
    {
        URHO3D_LOGERROR("Zero sized JSON data in " + source.GetName());
        return false;
    }

    ea::shared_array<char> buffer(new char[dataSize + 1]);
    if (source.Read(buffer.get(), dataSize) != dataSize)
        return false;
    buffer[dataSize] = '\0';

    rapidjson::Document document;
    if (document.Parse<kParseCommentsFlag | kParseTrailingCommasFlag>(buffer.get()).HasParseError())
    {
        URHO3D_LOGERROR("Could not parse JSON data from " + source.GetName());
        return false;
    }

    ToJSONValue(root_, document);

    SetMemoryUse(dataSize);

    return true;
}

static void ToRapidjsonValue(rapidjson::Value& rapidjsonValue, const JSONValue& jsonValue, rapidjson::MemoryPoolAllocator<>& allocator)
{
    switch (jsonValue.GetValueType())
    {
    case JSON_NULL:
        rapidjsonValue.SetNull();
        break;

    case JSON_BOOL:
        rapidjsonValue.SetBool(jsonValue.GetBool());
        break;

    case JSON_NUMBER:
        {
            switch (jsonValue.GetNumberType())
            {
            case JSONNT_INT:
                rapidjsonValue.SetInt(jsonValue.GetInt());
                break;

            case JSONNT_UINT:
                rapidjsonValue.SetUint(jsonValue.GetUInt());
                break;

            default:
                rapidjsonValue.SetDouble(jsonValue.GetDouble());
                break;
            }
        }
        break;

    case JSON_STRING:
        rapidjsonValue.SetString(jsonValue.GetCString(), allocator);
        break;

    case JSON_ARRAY:
        {
            const JSONArray& jsonArray = jsonValue.GetArray();

            rapidjsonValue.SetArray();
            rapidjsonValue.Reserve(jsonArray.size(), allocator);

            for (unsigned i = 0; i < jsonArray.size(); ++i)
            {
                rapidjson::Value value;
                ToRapidjsonValue(value, jsonArray[i], allocator);
                rapidjsonValue.PushBack(value, allocator);
            }
        }
        break;

    case JSON_OBJECT:
        {
            const JSONObject& jsonObject = jsonValue.GetObject();

            rapidjsonValue.SetObject();
            for (auto i = jsonObject.begin(); i != jsonObject.end(); ++i)
            {
                const char* name = i->first.c_str();
                rapidjson::Value value;
                ToRapidjsonValue(value, i->second, allocator);
                rapidjsonValue.AddMember(StringRef(name), value, allocator);
            }
        }
        break;

    default:
        break;
    }
}

bool JSONFile::Save(Serializer& dest) const
{
    return Save(dest, "\t");
}

bool JSONFile::Save(Serializer& dest, const ea::string& indendation) const
{
    rapidjson::Document document;
    ToRapidjsonValue(document, root_, document.GetAllocator());

    StringBuffer buffer;
    PrettyWriter<StringBuffer> writer(buffer);
    writer.SetIndent(!indendation.empty() ? indendation.front() : '\0', indendation.length());

    document.Accept(writer);
    auto size = (unsigned)buffer.GetSize();
    return dest.Write(buffer.GetString(), size) == size;
}

bool JSONFile::FromString(const ea::string & source)
{
    if (source.empty())
        return false;

    MemoryBuffer buffer(source.c_str(), source.length());
    return Load(buffer);
}

bool JSONFile::ParseJSON(const ea::string& json, JSONValue& value, bool reportError)
{
    rapidjson::Document document;
    if (document.Parse<0>(json.c_str()).HasParseError())
    {
        if (reportError)
            URHO3D_LOGERRORF("Could not parse JSON data from string with error: %s", document.GetParseError());

        return false;
    }
    ToJSONValue(value, document);
    return true;
}

ea::string JSONFile::ToString(const ea::string& indendation) const
{
    rapidjson::Document document;
    ToRapidjsonValue(document, root_, document.GetAllocator());

    StringBuffer buffer;
    PrettyWriter<StringBuffer> writer(buffer);
    writer.SetIndent(!indendation.empty() ? indendation.front() : '\0', indendation.length());

    document.Accept(writer);
    return buffer.GetString();
}

}
=======
//
// Copyright (c) 2008-2020 the Urho3D project.
//
// Permission is hereby granted, free of charge, to any person obtaining a copy
// of this software and associated documentation files (the "Software"), to deal
// in the Software without restriction, including without limitation the rights
// to use, copy, modify, merge, publish, distribute, sublicense, and/or sell
// copies of the Software, and to permit persons to whom the Software is
// furnished to do so, subject to the following conditions:
//
// The above copyright notice and this permission notice shall be included in
// all copies or substantial portions of the Software.
//
// THE SOFTWARE IS PROVIDED "AS IS", WITHOUT WARRANTY OF ANY KIND, EXPRESS OR
// IMPLIED, INCLUDING BUT NOT LIMITED TO THE WARRANTIES OF MERCHANTABILITY,
// FITNESS FOR A PARTICULAR PURPOSE AND NONINFRINGEMENT. IN NO EVENT SHALL THE
// AUTHORS OR COPYRIGHT HOLDERS BE LIABLE FOR ANY CLAIM, DAMAGES OR OTHER
// LIABILITY, WHETHER IN AN ACTION OF CONTRACT, TORT OR OTHERWISE, ARISING FROM,
// OUT OF OR IN CONNECTION WITH THE SOFTWARE OR THE USE OR OTHER DEALINGS IN
// THE SOFTWARE.
//

#include "../Precompiled.h"

#include "../Container/ArrayPtr.h"
#include "../Core/Profiler.h"
#include "../Core/Context.h"
#include "../IO/Deserializer.h"
#include "../IO/Log.h"
#include "../IO/MemoryBuffer.h"
#include "../Resource/JSONFile.h"
#include "../Resource/ResourceCache.h"

#include <rapidjson/document.h>
#include <rapidjson/stringbuffer.h>
#include <rapidjson/prettywriter.h>

#include "../DebugNew.h"

using namespace rapidjson;

namespace Urho3D
{

JSONFile::JSONFile(Context* context) :
    Resource(context)
{
}

JSONFile::~JSONFile() = default;

void JSONFile::RegisterObject(Context* context)
{
    context->RegisterFactory<JSONFile>();
}

// Convert rapidjson value to JSON value.
static void ToJSONValue(JSONValue& jsonValue, const rapidjson::Value& rapidjsonValue)
{
    switch (rapidjsonValue.GetType())
    {
    case kNullType:
        // Reset to null type
        jsonValue.SetType(JSON_NULL);
        break;

    case kFalseType:
        jsonValue = false;
        break;

    case kTrueType:
        jsonValue = true;
        break;

    case kNumberType:
        if (rapidjsonValue.IsInt())
            jsonValue = rapidjsonValue.GetInt();
        else if (rapidjsonValue.IsUint())
            jsonValue = rapidjsonValue.GetUint();
        else
            jsonValue = rapidjsonValue.GetDouble();
        break;

    case kStringType:
        jsonValue = rapidjsonValue.GetString();
        break;

    case kArrayType:
        {
            jsonValue.Resize(rapidjsonValue.Size());
            for (unsigned i = 0; i < rapidjsonValue.Size(); ++i)
            {
                ToJSONValue(jsonValue[i], rapidjsonValue[i]);
            }
        }
        break;

    case kObjectType:
        {
            jsonValue.SetType(JSON_OBJECT);
            for (rapidjson::Value::ConstMemberIterator i = rapidjsonValue.MemberBegin(); i != rapidjsonValue.MemberEnd(); ++i)
            {
                JSONValue& value = jsonValue[String(i->name.GetString())];
                ToJSONValue(value, i->value);
            }
        }
        break;

    default:
        break;
    }
}

bool JSONFile::BeginLoad(Deserializer& source)
{
    unsigned dataSize = source.GetSize();
    if (!dataSize && !source.GetName().Empty())
    {
        URHO3D_LOGERROR("Zero sized JSON data in " + source.GetName());
        return false;
    }

    SharedArrayPtr<char> buffer(new char[dataSize + 1]);
    if (source.Read(buffer.Get(), dataSize) != dataSize)
        return false;
    buffer[dataSize] = '\0';

    rapidjson::Document document;
    if (document.Parse<kParseCommentsFlag | kParseTrailingCommasFlag>(buffer).HasParseError())
    {
        URHO3D_LOGERROR("Could not parse JSON data from " + source.GetName());
        return false;
    }

    ToJSONValue(root_, document);

    SetMemoryUse(dataSize);

    return true;
}

static void ToRapidjsonValue(rapidjson::Value& rapidjsonValue, const JSONValue& jsonValue, rapidjson::MemoryPoolAllocator<>& allocator)
{
    switch (jsonValue.GetValueType())
    {
    case JSON_NULL:
        rapidjsonValue.SetNull();
        break;

    case JSON_BOOL:
        rapidjsonValue.SetBool(jsonValue.GetBool());
        break;

    case JSON_NUMBER:
        {
            switch (jsonValue.GetNumberType())
            {
            case JSONNT_INT:
                rapidjsonValue.SetInt(jsonValue.GetInt());
                break;

            case JSONNT_UINT:
                rapidjsonValue.SetUint(jsonValue.GetUInt());
                break;

            default:
                rapidjsonValue.SetDouble(jsonValue.GetDouble());
                break;
            }
        }
        break;

    case JSON_STRING:
        rapidjsonValue.SetString(jsonValue.GetCString(), allocator);
        break;

    case JSON_ARRAY:
        {
            const JSONArray& jsonArray = jsonValue.GetArray();

            rapidjsonValue.SetArray();
            rapidjsonValue.Reserve(jsonArray.Size(), allocator);

            for (unsigned i = 0; i < jsonArray.Size(); ++i)
            {
                rapidjson::Value value;
                ToRapidjsonValue(value, jsonArray[i], allocator);
                rapidjsonValue.PushBack(value, allocator);
            }
        }
        break;

    case JSON_OBJECT:
        {
            const JSONObject& jsonObject = jsonValue.GetObject();

            rapidjsonValue.SetObject();
            for (JSONObject::ConstIterator i = jsonObject.Begin(); i != jsonObject.End(); ++i)
            {
                const char* name = i->first_.CString();
                rapidjson::Value value;
                ToRapidjsonValue(value, i->second_, allocator);
                rapidjsonValue.AddMember(StringRef(name), value, allocator);
            }
        }
        break;

    default:
        break;
    }
}

bool JSONFile::Save(Serializer& dest) const
{
    return Save(dest, "\t");
}

bool JSONFile::Save(Serializer& dest, const String& indendation) const
{
    rapidjson::Document document;
    ToRapidjsonValue(document, root_, document.GetAllocator());

    StringBuffer buffer;
    PrettyWriter<StringBuffer> writer(buffer);
    writer.SetIndent(!indendation.Empty() ? indendation.Front() : '\0', indendation.Length());

    document.Accept(writer);
    auto size = (unsigned)buffer.GetSize();
    return dest.Write(buffer.GetString(), size) == size;
}

bool JSONFile::FromString(const String & source)
{
    if (source.Empty())
        return false;

    MemoryBuffer buffer(source.CString(), source.Length());
    return Load(buffer);
}

String JSONFile::ToString(const String& indendation) const
{
    rapidjson::Document document;
    ToRapidjsonValue(document, root_, document.GetAllocator());

    StringBuffer buffer;
    PrettyWriter<StringBuffer> writer(buffer);
    writer.SetIndent(!indendation.Empty() ? indendation.Front() : '\0', indendation.Length());

    document.Accept(writer);
    return buffer.GetString();
}

}
>>>>>>> fe4a641a
<|MERGE_RESOLUTION|>--- conflicted
+++ resolved
@@ -1,6 +1,5 @@
-<<<<<<< HEAD
-//
-// Copyright (c) 2008-2019 the Urho3D project.
+//
+// Copyright (c) 2008-2020 the Urho3D project.
 //
 // Permission is hereby granted, free of charge, to any person obtaining a copy
 // of this software and associated documentation files (the "Software"), to deal
@@ -265,260 +264,4 @@
     return buffer.GetString();
 }
 
-}
-=======
-//
-// Copyright (c) 2008-2020 the Urho3D project.
-//
-// Permission is hereby granted, free of charge, to any person obtaining a copy
-// of this software and associated documentation files (the "Software"), to deal
-// in the Software without restriction, including without limitation the rights
-// to use, copy, modify, merge, publish, distribute, sublicense, and/or sell
-// copies of the Software, and to permit persons to whom the Software is
-// furnished to do so, subject to the following conditions:
-//
-// The above copyright notice and this permission notice shall be included in
-// all copies or substantial portions of the Software.
-//
-// THE SOFTWARE IS PROVIDED "AS IS", WITHOUT WARRANTY OF ANY KIND, EXPRESS OR
-// IMPLIED, INCLUDING BUT NOT LIMITED TO THE WARRANTIES OF MERCHANTABILITY,
-// FITNESS FOR A PARTICULAR PURPOSE AND NONINFRINGEMENT. IN NO EVENT SHALL THE
-// AUTHORS OR COPYRIGHT HOLDERS BE LIABLE FOR ANY CLAIM, DAMAGES OR OTHER
-// LIABILITY, WHETHER IN AN ACTION OF CONTRACT, TORT OR OTHERWISE, ARISING FROM,
-// OUT OF OR IN CONNECTION WITH THE SOFTWARE OR THE USE OR OTHER DEALINGS IN
-// THE SOFTWARE.
-//
-
-#include "../Precompiled.h"
-
-#include "../Container/ArrayPtr.h"
-#include "../Core/Profiler.h"
-#include "../Core/Context.h"
-#include "../IO/Deserializer.h"
-#include "../IO/Log.h"
-#include "../IO/MemoryBuffer.h"
-#include "../Resource/JSONFile.h"
-#include "../Resource/ResourceCache.h"
-
-#include <rapidjson/document.h>
-#include <rapidjson/stringbuffer.h>
-#include <rapidjson/prettywriter.h>
-
-#include "../DebugNew.h"
-
-using namespace rapidjson;
-
-namespace Urho3D
-{
-
-JSONFile::JSONFile(Context* context) :
-    Resource(context)
-{
-}
-
-JSONFile::~JSONFile() = default;
-
-void JSONFile::RegisterObject(Context* context)
-{
-    context->RegisterFactory<JSONFile>();
-}
-
-// Convert rapidjson value to JSON value.
-static void ToJSONValue(JSONValue& jsonValue, const rapidjson::Value& rapidjsonValue)
-{
-    switch (rapidjsonValue.GetType())
-    {
-    case kNullType:
-        // Reset to null type
-        jsonValue.SetType(JSON_NULL);
-        break;
-
-    case kFalseType:
-        jsonValue = false;
-        break;
-
-    case kTrueType:
-        jsonValue = true;
-        break;
-
-    case kNumberType:
-        if (rapidjsonValue.IsInt())
-            jsonValue = rapidjsonValue.GetInt();
-        else if (rapidjsonValue.IsUint())
-            jsonValue = rapidjsonValue.GetUint();
-        else
-            jsonValue = rapidjsonValue.GetDouble();
-        break;
-
-    case kStringType:
-        jsonValue = rapidjsonValue.GetString();
-        break;
-
-    case kArrayType:
-        {
-            jsonValue.Resize(rapidjsonValue.Size());
-            for (unsigned i = 0; i < rapidjsonValue.Size(); ++i)
-            {
-                ToJSONValue(jsonValue[i], rapidjsonValue[i]);
-            }
-        }
-        break;
-
-    case kObjectType:
-        {
-            jsonValue.SetType(JSON_OBJECT);
-            for (rapidjson::Value::ConstMemberIterator i = rapidjsonValue.MemberBegin(); i != rapidjsonValue.MemberEnd(); ++i)
-            {
-                JSONValue& value = jsonValue[String(i->name.GetString())];
-                ToJSONValue(value, i->value);
-            }
-        }
-        break;
-
-    default:
-        break;
-    }
-}
-
-bool JSONFile::BeginLoad(Deserializer& source)
-{
-    unsigned dataSize = source.GetSize();
-    if (!dataSize && !source.GetName().Empty())
-    {
-        URHO3D_LOGERROR("Zero sized JSON data in " + source.GetName());
-        return false;
-    }
-
-    SharedArrayPtr<char> buffer(new char[dataSize + 1]);
-    if (source.Read(buffer.Get(), dataSize) != dataSize)
-        return false;
-    buffer[dataSize] = '\0';
-
-    rapidjson::Document document;
-    if (document.Parse<kParseCommentsFlag | kParseTrailingCommasFlag>(buffer).HasParseError())
-    {
-        URHO3D_LOGERROR("Could not parse JSON data from " + source.GetName());
-        return false;
-    }
-
-    ToJSONValue(root_, document);
-
-    SetMemoryUse(dataSize);
-
-    return true;
-}
-
-static void ToRapidjsonValue(rapidjson::Value& rapidjsonValue, const JSONValue& jsonValue, rapidjson::MemoryPoolAllocator<>& allocator)
-{
-    switch (jsonValue.GetValueType())
-    {
-    case JSON_NULL:
-        rapidjsonValue.SetNull();
-        break;
-
-    case JSON_BOOL:
-        rapidjsonValue.SetBool(jsonValue.GetBool());
-        break;
-
-    case JSON_NUMBER:
-        {
-            switch (jsonValue.GetNumberType())
-            {
-            case JSONNT_INT:
-                rapidjsonValue.SetInt(jsonValue.GetInt());
-                break;
-
-            case JSONNT_UINT:
-                rapidjsonValue.SetUint(jsonValue.GetUInt());
-                break;
-
-            default:
-                rapidjsonValue.SetDouble(jsonValue.GetDouble());
-                break;
-            }
-        }
-        break;
-
-    case JSON_STRING:
-        rapidjsonValue.SetString(jsonValue.GetCString(), allocator);
-        break;
-
-    case JSON_ARRAY:
-        {
-            const JSONArray& jsonArray = jsonValue.GetArray();
-
-            rapidjsonValue.SetArray();
-            rapidjsonValue.Reserve(jsonArray.Size(), allocator);
-
-            for (unsigned i = 0; i < jsonArray.Size(); ++i)
-            {
-                rapidjson::Value value;
-                ToRapidjsonValue(value, jsonArray[i], allocator);
-                rapidjsonValue.PushBack(value, allocator);
-            }
-        }
-        break;
-
-    case JSON_OBJECT:
-        {
-            const JSONObject& jsonObject = jsonValue.GetObject();
-
-            rapidjsonValue.SetObject();
-            for (JSONObject::ConstIterator i = jsonObject.Begin(); i != jsonObject.End(); ++i)
-            {
-                const char* name = i->first_.CString();
-                rapidjson::Value value;
-                ToRapidjsonValue(value, i->second_, allocator);
-                rapidjsonValue.AddMember(StringRef(name), value, allocator);
-            }
-        }
-        break;
-
-    default:
-        break;
-    }
-}
-
-bool JSONFile::Save(Serializer& dest) const
-{
-    return Save(dest, "\t");
-}
-
-bool JSONFile::Save(Serializer& dest, const String& indendation) const
-{
-    rapidjson::Document document;
-    ToRapidjsonValue(document, root_, document.GetAllocator());
-
-    StringBuffer buffer;
-    PrettyWriter<StringBuffer> writer(buffer);
-    writer.SetIndent(!indendation.Empty() ? indendation.Front() : '\0', indendation.Length());
-
-    document.Accept(writer);
-    auto size = (unsigned)buffer.GetSize();
-    return dest.Write(buffer.GetString(), size) == size;
-}
-
-bool JSONFile::FromString(const String & source)
-{
-    if (source.Empty())
-        return false;
-
-    MemoryBuffer buffer(source.CString(), source.Length());
-    return Load(buffer);
-}
-
-String JSONFile::ToString(const String& indendation) const
-{
-    rapidjson::Document document;
-    ToRapidjsonValue(document, root_, document.GetAllocator());
-
-    StringBuffer buffer;
-    PrettyWriter<StringBuffer> writer(buffer);
-    writer.SetIndent(!indendation.Empty() ? indendation.Front() : '\0', indendation.Length());
-
-    document.Accept(writer);
-    return buffer.GetString();
-}
-
-}
->>>>>>> fe4a641a
+}