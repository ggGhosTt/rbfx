--- conflicted
+++ resolved
@@ -60,11 +60,7 @@
     /// Clear all loaded strings.
     void Reset();
     /// Load strings from JSONFile. The file should be UTF8 without BOM.
-<<<<<<< HEAD
-    void LoadJSONFile(const ea::string& name, const ea::string language = EMPTY_STRING);
-=======
-    void LoadJSONFile(const String& name, const String& language = String::EMPTY);
->>>>>>> 1cbf9b78
+    void LoadJSONFile(const ea::string& name, const ea::string& language = EMPTY_STRING);
     /// Load strings from JSONValue.
     void LoadMultipleLanguageJSON(const JSONValue& source);
     /// Load strings from JSONValue for specific language.
