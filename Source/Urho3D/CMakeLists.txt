#
# Copyright (c) 2008-2017 the Urho3D project.
#
# Permission is hereby granted, free of charge, to any person obtaining a copy
# of this software and associated documentation files (the "Software"), to deal
# in the Software without restriction, including without limitation the rights
# to use, copy, modify, merge, publish, distribute, sublicense, and/or sell
# copies of the Software, and to permit persons to whom the Software is
# furnished to do so, subject to the following conditions:
#
# The above copyright notice and this permission notice shall be included in
# all copies or substantial portions of the Software.
#
# THE SOFTWARE IS PROVIDED "AS IS", WITHOUT WARRANTY OF ANY KIND, EXPRESS OR
# IMPLIED, INCLUDING BUT NOT LIMITED TO THE WARRANTIES OF MERCHANTABILITY,
# FITNESS FOR A PARTICULAR PURPOSE AND NONINFRINGEMENT. IN NO EVENT SHALL THE
# AUTHORS OR COPYRIGHT HOLDERS BE LIABLE FOR ANY CLAIM, DAMAGES OR OTHER
# LIABILITY, WHETHER IN AN ACTION OF CONTRACT, TORT OR OTHERWISE, ARISING FROM,
# OUT OF OR IN CONNECTION WITH THE SOFTWARE OR THE USE OR OTHER DEALINGS IN
# THE SOFTWARE.
#

macro (define_engine_source_files)
    cmake_parse_arguments(DEFINE_SRC_FILES "NORECURSE" "" "" ${ARGN} )
    if (DEFINE_SRC_FILES_NORECURSE)
        set (_action GLOB)
    else ()
        set (_action GLOB_RECURSE)
    endif ()
    foreach (path ${DEFINE_SRC_FILES_UNPARSED_ARGUMENTS})
        # Get header files
        file (${_action} _files RELATIVE ${CMAKE_CURRENT_SOURCE_DIR} ${path}/*.h)
        list (REMOVE_ITEM _files
            Urho3D.h
            Graphics/Direct3D11/D3D11GraphicsImpl.cpp
            Graphics/Direct3D11/D3D11GraphicsImpl.h
            Graphics/OpenGL/OGLGraphicsImpl.h
            Graphics/Diligent/DiligentGraphicsImpl.cpp
            Graphics/Diligent/DiligentGraphicsImpl.h
            IK/IKConverters.h
        )
        list (APPEND HEADER_FILES ${_files})
        # Install them
        install (FILES ${_files} DESTINATION ${DEST_INCLUDE_DIR}/${path})
        # Get source files
        file (${_action} _files RELATIVE ${CMAKE_CURRENT_SOURCE_DIR} ${path}/*.cpp)
        list (APPEND SOURCE_FILES ${_files})
    endforeach ()
endmacro()

define_engine_source_files (Container Core IO Math)

<<<<<<< HEAD
if (NOT MINI_URHO)
    define_engine_source_files (Audio Engine Graphics Input Plugins RenderAPI RenderPipeline Resource Scene Script Shader UI Utility)
    list (REMOVE_ITEM SOURCE_FILES BindAll.cpp)     # Utility file for BindTool.
else ()
    # URHO_MINI is a reduced version of library meant for native tools. Scripting is not needed.
    set (URHO3D_CSHARP OFF)
=======
define_engine_source_files (Audio Engine Input Plugins RenderPipeline Resource Scene Script Shader UI Utility)
define_engine_source_files (NORECURSE . Graphics)
list (REMOVE_ITEM SOURCE_FILES BindAll.cpp)     # Utility file for BindTool.
if (URHO3D_OPENGL)
    define_engine_source_files (Graphics/OpenGL)
elseif (URHO3D_D3D11)
    define_engine_source_files (Graphics/Direct3D11)
>>>>>>> 4e4e258a
endif ()

if (URHO3D_PARTICLE_GRAPH)
    define_engine_source_files (Particles)
endif ()

if (URHO3D_RMLUI)
    define_engine_source_files (RmlUI)
endif ()

if (URHO3D_GLOW)
    define_engine_source_files (Glow)
endif ()

if (URHO3D_IK)
    define_engine_source_files (IK)
endif ()

if (URHO3D_NAVIGATION)
    define_engine_source_files (Navigation)
endif ()

if (URHO3D_NETWORK)
    define_engine_source_files (Network)
    define_engine_source_files (Replica)
endif ()

if (URHO3D_PHYSICS)
    define_engine_source_files (Physics)
endif ()

if (URHO3D_URHO2D)
    define_engine_source_files (Urho2D)
endif ()

if (URHO3D_PHYSICS2D)
    define_engine_source_files (Physics2D)
endif ()

if (URHO3D_SYSTEMUI)
    define_engine_source_files (SystemUI)
endif ()

if (URHO3D_ACTIONS)
    define_engine_source_files (Actions)
endif ()

# Group source code in VS solution
group_sources()

if (APPLE AND NOT IOS)
    list (APPEND SOURCE_FILES IO/MacFileWatcher.m)
endif ()

add_library(Urho3D ${SOURCE_FILES} ${HEADER_FILES} $<$<CXX_COMPILER_ID:MSVC>:${rbfx_SOURCE_DIR}/script/rbfx.natvis>)
target_include_directories(Urho3D PUBLIC
    $<BUILD_INTERFACE:${CMAKE_CURRENT_BINARY_DIR}/..>        # For parent projects to find auto-generated engine headers
    $<BUILD_INTERFACE:${CMAKE_CURRENT_BINARY_DIR}>           # Misc configured headers
    $<BUILD_INTERFACE:${CMAKE_CURRENT_BINARY_DIR}/$<CONFIG>> # Urho3D.h
    $<BUILD_INTERFACE:${CMAKE_CURRENT_SOURCE_DIR}/..>        # For parent projects to find engine headers
    $<BUILD_INTERFACE:${CMAKE_CURRENT_SOURCE_DIR}/../ThirdParty> # For accessing includes of some third party libs that do not have 'include' folder with headers (like tracy).
    $<INSTALL_INTERFACE:${DEST_BASE_INCLUDE_DIR}>
    $<INSTALL_INTERFACE:${DEST_THIRDPARTY_HEADERS_DIR}>
)

if (URHO3D_PCH)
    target_precompile_headers(Urho3D PRIVATE $<BUILD_INTERFACE:$<$<COMPILE_LANGUAGE:CXX>:${CMAKE_CURRENT_SOURCE_DIR}/Precompiled.h>>)
endif ()

# Add any variables starting with URHO3D_ as project defines, with some exceptions
get_cmake_property(__cmake_variables VARIABLES)
set (IGNORED_URHO3D_OPTIONS "URHO3D_PLAYER;URHO3D_EDITOR;URHO3D_EXTRAS;URHO3D_TOOLS;URHO3D_SAMPLES;URHO3D_MERGE_STATIC_LIBS;URHO3D_NO_EDITOR_PLAYER_EXE")
foreach (var ${__cmake_variables})
    list (FIND IGNORED_URHO3D_OPTIONS ${var} _index)
    if ("${var}" MATCHES "^URHO3D_" AND NOT "${var}" MATCHES "_AVAILABLE$" AND _index EQUAL -1)
        if ("${${var}}")
            target_compile_definitions(Urho3D PUBLIC -D${var})
        endif ()
    endif ()
endforeach()

target_compile_definitions(Urho3D PUBLIC -DNOMINMAX -DURHO3D_DEBUG=$<OR:$<CONFIG:Debug>,$<CONFIG:RelWithDebInfo>>)

# Set platform definitions
foreach(def LINUX ANDROID IOS APPLE MACOS MOBILE DESKTOP UWP)
    if (${def})
        target_compile_definitions(Urho3D PUBLIC -D${def}=1)
    endif ()
endforeach()

# Define generated source files
if (NOT EXISTS ${CMAKE_CURRENT_BINARY_DIR}/librevision.h)
    execute_process (COMMAND ${CMAKE_COMMAND} -DFILENAME=${CMAKE_CURRENT_BINARY_DIR}/librevision.h -P ${rbfx_SOURCE_DIR}/CMake/Modules/GetUrhoRevision.cmake
        WORKING_DIRECTORY ${CMAKE_CURRENT_SOURCE_DIR} OUTPUT_QUIET ERROR_QUIET)
endif ()

# Public dependencies that are available to the user or are exposed in the public API or headers
set (PUBLIC_THIRD_PARTY_DEPENDENCIES
    FreeType
    LZ4
    PugiXml
    rapidjson
    SDL2-static
    StanHull
    STB
    IconFontCppHeaders
    Civetweb
    SLikeNet
    Detour
    DetourCrowd
    DetourTileCache
    Recast
    Box2D
    WebP
    ImGui
    GLEW
    nativefiledialog
    CLI11
    fmt
    spdlog
    EASTL
    ETCPACK
    xatlas
    embree
    RmlUi
    tinygltf
    enkiTS
    Diligent-Common
    Diligent-GraphicsEngineOpenGL-static
    Diligent-GraphicsEngineVk-static
    Diligent-GraphicsEngineD3D11-static
    Diligent-GraphicsEngineD3D12-static
    Diligent-GraphicsEngineMetal-static
    Diligent-HLSL2GLSLConverterLib
    Vulkan-Headers
)

# Private dependencies that are hidden from the user and are not exposed in the public API or headers
set (PRIVATE_THIRD_PARTY_DEPENDENCIES
    glslang
    glslang-default-resource-limits
    SPIRV
    spirv-cross-core
    spirv-cross-glsl
    spirv-cross-msl
    spirv-cross-hlsl
    SPIRV-Tools
    SPIRV-Tools-opt
    SPIRV-Reflect
)

if (URHO3D_MERGE_STATIC_LIBS)
    list (APPEND PUBLIC_THIRD_PARTY_DEPENDENCIES Bullet)
elseif (TARGET Bullet)
    # This library can not be exported from .dll on windows platforms.
    if (WEB AND BUILD_SHARED_LIBS)
        # With this configuration public linking causes some symbols to be multiply defined.
        target_link_libraries(Urho3D PRIVATE Bullet)
        target_include_directories(Urho3D PUBLIC $<BUILD_INTERFACE:${CMAKE_CURRENT_SOURCE_DIR}/../ThirdParty/Bullet>)
    else ()
        target_link_libraries(Urho3D PUBLIC Bullet)
    endif ()
endif ()

foreach (dep ${PUBLIC_THIRD_PARTY_DEPENDENCIES})
    if (TARGET "${dep}")
        # By linking them as private but inheriting definitions/options/dirs we avoid having
        # to export third party lib targets in a monolithic dll build.
        get_target_property(_TARGET_TYPE ${dep} TYPE)
        if (${_TARGET_TYPE} STREQUAL "STATIC_LIBRARY")
            if (BUILD_SHARED_LIBS)
                if (MSVC)
                    set_property(TARGET Urho3D APPEND_STRING PROPERTY LINK_FLAGS " /WHOLEARCHIVE:${dep}")
                elseif (APPLE)
                    set_property(TARGET Urho3D APPEND PROPERTY LINK_LIBRARIES -force_load ${dep})
                endif ()
            elseif (UWP)
                set_property(TARGET Urho3D APPEND_STRING PROPERTY LINK_FLAGS " /WHOLEARCHIVE:${dep}")
            endif ()
        endif ()
        get_target_property(VALUE ${dep} INTERFACE_COMPILE_DEFINITIONS)
        if (VALUE)
            target_compile_definitions(Urho3D PUBLIC ${VALUE})
        endif ()
        get_target_property(VALUE ${dep} INTERFACE_COMPILE_OPTIONS)
        if (VALUE)
            target_compile_options(Urho3D PUBLIC ${VALUE})
        endif ()
        get_target_property(VALUE ${dep} INTERFACE_INCLUDE_DIRECTORIES)
        if (VALUE)
            target_include_directories(Urho3D PUBLIC ${VALUE})
        endif ()
        get_target_property(VALUE ${dep} INTERFACE_LINK_LIBRARIES)
        if (VALUE)
            foreach (dep_lib ${VALUE})
                string(FIND "${dep_lib}" "$" DOLLAR_OFFSET)
                if (DOLLAR_OFFSET LESS 0 AND NOT TARGET "${dep_lib}")
                    target_link_libraries (Urho3D PUBLIC "${dep_lib}")
                endif ()
            endforeach ()
        endif ()
        if (BUILD_SHARED_LIBS OR NOT URHO3D_MERGE_STATIC_LIBS)
            if (BUILD_SHARED_LIBS AND NOT MSVC AND NOT APPLE)
                target_link_libraries(Urho3D PRIVATE -Wl,--whole-archive)
            endif ()
            target_link_libraries(Urho3D PRIVATE ${dep})
            if (BUILD_SHARED_LIBS AND NOT MSVC AND NOT APPLE)
                target_link_libraries(Urho3D PRIVATE -Wl,--no-whole-archive)
            endif ()
        else ()
            if (${_TARGET_TYPE} STREQUAL "STATIC_LIBRARY")
                list (APPEND DEPENDENCY_TARGET_FILES $<TARGET_FILE:${dep}>)
            endif ()
        endif ()
    endif ()
endforeach()

foreach (dep ${PRIVATE_THIRD_PARTY_DEPENDENCIES})
    if (TARGET "${dep}")
        target_link_libraries(Urho3D PRIVATE ${dep})

        get_target_property(_TARGET_TYPE ${dep} TYPE)
        if (URHO3D_MERGE_STATIC_LIBS AND NOT BUILD_SHARED_LIBS AND ${_TARGET_TYPE} STREQUAL "STATIC_LIBRARY")
            list (APPEND DEPENDENCY_TARGET_FILES $<TARGET_FILE:${dep}>)
        endif ()
    endif ()
endforeach ()

if (URHO3D_SSE)
    if (MSVC)
        if (URHO3D_64BIT AND "${URHO3D_SSE}" MATCHES "SSE2?")
            # 64bit instruction set has sse2 included and thus it is always enabled.
            # Specifying this parameter to msvc creates a warning.
        else ()
            target_compile_options (Urho3D PUBLIC /arch:${URHO3D_SSE})
        endif ()
    else ()
        target_compile_options (Urho3D PUBLIC -m${URHO3D_SSE})
    endif ()
    target_compile_definitions (Urho3D PUBLIC -DURHO3D_SSE)
endif ()

if (WIN32)
    if (URHO3D_MINIDUMPS OR URHO3D_PROFILING)
        target_link_libraries (Urho3D PUBLIC dbghelp)
    endif ()
    if (UWP)
        target_compile_definitions (Urho3D PUBLIC -DUWP=1)
    endif ()
    target_link_libraries (Urho3D PUBLIC rpcrt4)
else ()
    target_link_libraries (Urho3D PUBLIC dl)
    if (ANDROID)
        target_link_libraries (Urho3D PUBLIC log android)
        target_compile_definitions (Urho3D PUBLIC -DANDROID_ABI=${ANDROID_ABI})
    elseif (DESKTOP)
        target_link_libraries (Urho3D PUBLIC m pthread)
        if (NOT APPLE)
            target_link_libraries (Urho3D PUBLIC rt uuid)
        endif ()
    endif ()
endif ()

# Disable very annoying warning
if (GNU OR Clang)
    target_compile_options(Urho3D PRIVATE $<$<COMPILE_LANGUAGE:CXX>:-Wno-invalid-offsetof>)
endif ()

if (URHO3D_PROFILING)
    target_link_libraries(Urho3D PUBLIC Tracy)
endif ()

<<<<<<< HEAD
=======
# Graphics
if (URHO3D_OPENGL)
    if (APPLE)
        # Do nothing
    elseif (WIN32)
        target_link_libraries (Urho3D PUBLIC opengl32)
    elseif (ANDROID OR ARM)
        if (URHO3D_GLES2)
            target_link_libraries (Urho3D PUBLIC GLESv1_CM GLESv2)
        elseif (URHO3D_GLES3)
            target_link_libraries (Urho3D PUBLIC GLESv3)
        endif ()
    else ()
        target_link_libraries (Urho3D PUBLIC GL)
    endif ()
else ()
    find_package(DirectX REQUIRED D3D11)
    target_link_libraries (Urho3D PUBLIC ${DIRECT3D_LIBRARIES})
endif ()

>>>>>>> 4e4e258a
if (WEB)
    target_link_libraries(Urho3D PUBLIC "-s WASM=$<BOOL:EMSCRIPTEN_WASM>")
    if (URHO3D_THREADING)
        target_compile_options(Urho3D PRIVATE "-s USE_PTHREADS=1")
    endif ()
    set_target_properties(Urho3D PROPERTIES COMPILE_OPTIONS $<$<OR:$<CONFIG:Release>,$<CONFIG:MinSizeRel>>:-O3>)
    set_target_properties(Urho3D PROPERTIES LINK_FLAGS_RELEASE -sAGGRESSIVE_VARIABLE_ELIMINATION=1)
    target_compile_options(Urho3D PUBLIC $<$<OR:$<CONFIG:Debug>,$<CONFIG:RelWithDebInfo>>:${EMCC_WITH_SOURCE_MAPS_FLAG}>)
    target_link_libraries(Urho3D PUBLIC -sDISABLE_EXCEPTION_CATCHING=1 -sFORCE_FILESYSTEM=1 -sDISABLE_DEPRECATED_FIND_EVENT_TARGET_BEHAVIOR=0 -lidbfs.js)
    target_link_libraries(Urho3D PUBLIC --bind)
    if (NOT EMSCRIPTEN_TOTAL_MEMORY OR "${EMSCRIPTEN_TOTAL_MEMORY}" STREQUAL "0")
        target_link_libraries(Urho3D PUBLIC "-s ALLOW_MEMORY_GROWTH=1" --no-heap-copy)
    else ()
        math(EXPR EMSCRIPTEN_TOTAL_MEMORY_BYTES "${EMSCRIPTEN_TOTAL_MEMORY} * 1024 * 1024")
        target_link_libraries(Urho3D PUBLIC "-s INITIAL_MEMORY=${EMSCRIPTEN_TOTAL_MEMORY_BYTES}")
    endif ()
    target_link_libraries(Urho3D PUBLIC "-s MIN_WEBGL_VERSION=2 -s MAX_WEBGL_VERSION=2")
    # TODO: Try to remove FULL_ES3. We only need it for glMapBufferRange and glUnmapBuffer.
    target_link_libraries(Urho3D PUBLIC "-s FULL_ES3=1")
endif ()

if (BUILD_SHARED_LIBS)
    target_compile_definitions(Urho3D
        PRIVATE -DURHO3D_EXPORTS=1 -DAL_EXPORTS=1 -DBOX2D_EXPORTS=1 -DCIVETWEB_DLL_EXPORTS=1 -DEASTL_EXPORTS=1
            -DEASTDC_EXPORTS=1 -DURHO3D_EXPORTS=1 -DFMT_EXPORT=1 -DGLEW_BUILD=1 -DIMGUI_EXPORTS=1
            -DLZ4_DLL_EXPORT=1 -DNFD_EXPORTS=1 -DPUGIXML_EXPORTS=1 -DSDL_EXPORTS=1 -DTRACY_EXPORTS=1 -DRmlCore_EXPORTS=1
            -DRmlDebugger_EXPORTS=1 -DGLSLANG_EXPORTING=1
    )
else ()
    target_compile_definitions (Urho3D PUBLIC -DURHO3D_STATIC)
endif ()

# Check existence of various header files and their functions required by some of the third-party libraries and Urho3D library
# Set the CMake variables in this scope but only add the compiler defines in the respective library's scope
include (CheckIncludeFile)
foreach (HEADER stdint.h inttypes.h malloc.h)
    string (TOUPPER HAVE_${HEADER} HAVE_HEADER)
    string (REPLACE . _ HAVE_HEADER ${HAVE_HEADER})
    check_include_file (${HEADER} ${HAVE_HEADER})
endforeach ()
include (CheckFunctionExists)
foreach (FUNCT __sincosf sincosf malloc_usable_size)
    string (TOUPPER HAVE_${FUNCT} HAVE_FUNCT)
    check_symbol_exists (${FUNCT} "math.h;malloc.h" ${HAVE_FUNCT})
endforeach ()
if (MINGW)
    include (CheckStructHasMember)
    check_struct_has_member (RTL_OSVERSIONINFOW dwOSVersionInfoSize minwindef.h\;winnt.h HAVE_RTL_OSVERSIONINFOW)
    if (EXISTS ${CMAKE_BINARY_DIR}/MinGW-crosscompiler-includes)
        target_include_directories(Urho3D PUBLIC $<BUILD_INTERFACE:${CMAKE_BINARY_DIR}/MinGW-crosscompiler-includes>)
    endif ()
endif ()

# Workarounds
if (WEB OR ANDROID)
    if (URHO3D_CXX_STANDARD)
        target_compile_options(Urho3D PUBLIC $<$<COMPILE_LANGUAGE:CXX>:-std=gnu++${URHO3D_CXX_STANDARD}>)
    endif ()
endif ()

if (CLANG AND NOT WEB)
    if (APPLE)
        target_compile_options(Urho3D INTERFACE $<INSTALL_INTERFACE:-stdlib=libc++>)
        target_link_libraries(Urho3D INTERFACE $<INSTALL_INTERFACE:c++ c++abi>)
    else ()
        target_link_libraries(Urho3D INTERFACE $<INSTALL_INTERFACE:stdc++ m>)
    endif ()
endif ()

# Group them together under 'Resources' in Xcode IDE
source_group(Resources FILES ${RESOURCE_FILES})     # RESOURCE_PAKS could be empty if packaging is not requested
target_sources(Urho3D PRIVATE ${RESOURCE_DIRS})

if (URHO3D_CSHARP)
    csharp_bind_target(
        TARGET Urho3D
        SWIG CSharp/Swig/Urho3D.i
        CSPROJ ${CMAKE_CURRENT_SOURCE_DIR}/CSharp/Urho3DNet.csproj
        NAMESPACE Urho3DNet
    )
    if (URHO3D_SYSTEMUI)
        csharp_bind_target(
            TARGET ImGui
            NATIVE Urho3D
            SWIG CSharp/Swig/ImGui.i
            NAMESPACE ImGuiNet
            INCLUDE_DIRS "${CMAKE_CURRENT_SOURCE_DIR}/.."
        )
    endif ()
    unset (CMAKE_SWIG_OUTDIR)

    add_target_csharp(
        TARGET Urho3DNet.Scripts
        PROJECT ${CMAKE_CURRENT_SOURCE_DIR}/CSharp/Urho3DNet.Scripts.csproj
        OUTPUT ${NET_OUTPUT_DIRECTORY}/Urho3DNet.Scripts.dll
        DEPENDS Urho3DNet
    )

    file (GLOB_RECURSE EXTRA_NATIVE_FILES ${CMAKE_CURRENT_SOURCE_DIR}/CSharp/Native/*.h ${CMAKE_CURRENT_SOURCE_DIR}/CSharp/Native/*.cpp)
    file (GLOB_RECURSE WRAPPER_FILES)

    target_sources(Urho3D PRIVATE ${EXTRA_NATIVE_FILES} ${CMAKE_CURRENT_BINARY_DIR}/Urho3DCSharp/Urho3DCSHARP_wrap.cxx)
    if (URHO3D_SYSTEMUI)
        target_sources(Urho3D PRIVATE ${CMAKE_CURRENT_BINARY_DIR}/ImGuiCSharp/ImGuiCSHARP_wrap.cxx)
    endif ()
    if (MSVC)
        target_compile_options(Urho3D PRIVATE /bigobj)
    endif ()
endif ()

# Install C# dependencies
if (URHO3D_CSHARP)
   install (SCRIPT ${rbfx_SOURCE_DIR}/CMake/Install.cmake)
endif ()

################################################### SDK preparation ####################################################

if (URHO3D_MERGE_STATIC_LIBS)
    # Merge static libraries of third party dependencies to final engine static library
    add_custom_command (TARGET Urho3D PRE_BUILD COMMAND ${CMAKE_COMMAND} -E remove -f $<TARGET_FILE:Urho3D>)
    if (MSVC)
        # If merged library is not deleted in this step then sometimes build system will try to merge dependencies
        # to already merged library inflating it further.
        add_custom_command (TARGET Urho3D POST_BUILD
            COMMAND lib.exe /OUT:$<TARGET_FILE:Urho3D>.engine $<TARGET_FILE:Urho3D> ${DEPENDENCY_TARGET_FILES}
            COMMAND ${CMAKE_COMMAND} -E rename $<TARGET_FILE:Urho3D>.engine $<TARGET_FILE:Urho3D>
            COMMENT "Merging all archives into a single static library using lib.exe")
    elseif (APPLE)
        # Apple libtool takes archives directly as input
        add_custom_command (TARGET Urho3D POST_BUILD
            COMMAND libtool -static $<TARGET_FILE:Urho3D> ${DEPENDENCY_TARGET_FILES} -o $<TARGET_FILE:Urho3D>.engine
            COMMAND ${CMAKE_COMMAND} -E rename $<TARGET_FILE:Urho3D>.engine $<TARGET_FILE:Urho3D>
            COMMENT "Merging all archives into a single static library using libtool")
    else ()
        # GCC ar does not take archives directly as input like Apple libtool, however, it can be scripted to do so
        add_custom_command (TARGET Urho3D POST_BUILD
            COMMAND ${CMAKE_COMMAND} -E rename $<TARGET_FILE:Urho3D> $<TARGET_FILE:Urho3D>.engine
            COMMAND echo CREATE $<TARGET_FILE:Urho3D> >script.ar
            COMMAND echo ADDLIB $<TARGET_FILE:Urho3D>.engine >>script.ar)
        foreach (ARCHIVE ${DEPENDENCY_TARGET_FILES})
            add_custom_command (TARGET Urho3D POST_BUILD COMMAND echo ADDLIB ${ARCHIVE} >>script.ar)
        endforeach ()
        add_custom_command (TARGET Urho3D POST_BUILD
            COMMAND echo SAVE >>script.ar
            COMMAND echo END >>script.ar
            COMMAND ${CMAKE_AR} -M <script.ar
            COMMAND ${CMAKE_COMMAND} -E remove $<TARGET_FILE:Urho3D>.engine script.ar
            COMMENT "Merging all archives into a single static library using ar")
    endif ()
endif ()

# SDK installation
install(TARGETS Urho3D
    EXPORT Urho3D
    LIBRARY DESTINATION ${DEST_LIBRARY_DIR_CONFIG}
    RUNTIME DESTINATION ${DEST_BIN_DIR_CONFIG}
    ARCHIVE DESTINATION ${DEST_ARCHIVE_DIR_CONFIG}
)

if (URHO3D_MONOLITHIC_HEADER)
    # Generate include header with all engine headers
    list (REMOVE_ITEM HEADER_FILES Urho3D.h DebugNew.h Precompiled.h WindowsSupport.h Core/Main.h Core/PE.h)
    string (REPLACE ";" ">\n#include <Urho3D/" HEADER_FILES "${HEADER_FILES}")
    set (HEADER_FILES "#include <Urho3D/${HEADER_FILES}>")
    configure_file (${CMAKE_CURRENT_SOURCE_DIR}/Urho3DAll.h.in ${CMAKE_CURRENT_BINARY_DIR}/Urho3DAll.h @ONLY)
    install (FILES ${CMAKE_CURRENT_BINARY_DIR}/Urho3DAll.h DESTINATION ${DEST_INCLUDE_DIR})
endif ()

# Generate import/export header with engine configuration defines
get_property(URHO3D_ENGINE_CONFIG TARGET Urho3D PROPERTY INTERFACE_COMPILE_DEFINITIONS)
list (REMOVE_ITEM URHO3D_ENGINE_CONFIG URHO3D_64BIT)
# TODO: Maybe these should be directly in header?
foreach(HAVE HAVE___SINCOSF HAVE_MALLOC_USABLE_SIZE HAVE_STDINT_H HAVE_INTTYPES_H HAVE_MALLOC_H HAVE_SINCOSF HAVE_RTL_OSVERSIONINFOW)
    if (${${HAVE}})
        list (APPEND URHO3D_ENGINE_CONFIG ${HAVE})
    endif ()
endforeach()
list (REMOVE_DUPLICATES URHO3D_ENGINE_CONFIG)
list (APPEND URHO3D_ENGINE_CONFIG "")   # For last item to be processed correctly.
# Give defines without value a value "1".
string (REPLACE ";" "=1;" URHO3D_ENGINE_CONFIG "${URHO3D_ENGINE_CONFIG}")                   # Append =1 to all defines
string (REGEX REPLACE "(\=[0-9]+)+;" "\\1;" URHO3D_ENGINE_CONFIG "${URHO3D_ENGINE_CONFIG}")   # Clear =1 from defines that already had a value
# Turn list into c++ preprocessor code
string (REGEX REPLACE "([^=]+)=([^;]+);" "#ifndef \\1\n#   define \\1 \\2\n#endif\n" URHO3D_ENGINE_CONFIG "${URHO3D_ENGINE_CONFIG}")
# This will be commented out line in the header.
list (INSERT URHO3D_ENGINE_CONFIG 0 "Engine configuration")
string (REPLACE ";" "\n" URHO3D_ENGINE_CONFIG "${URHO3D_ENGINE_CONFIG}")
file (READ ${CMAKE_CURRENT_SOURCE_DIR}/Urho3D.h URHO3D_H_DATA)
string (REPLACE "@URHO3D_ENGINE_CONFIG@" "${URHO3D_ENGINE_CONFIG}" URHO3D_H_DATA "${URHO3D_H_DATA}")
foreach (config Debug RelWithDebInfo Release MinSizeRel)
    file (MAKE_DIRECTORY ${CMAKE_CURRENT_BINARY_DIR}/${config})
endforeach ()
file (GENERATE OUTPUT ${CMAKE_CURRENT_BINARY_DIR}/$<CONFIG>/Urho3D.h CONTENT ${URHO3D_H_DATA})
install (FILES ${CMAKE_CURRENT_BINARY_DIR}/$<CONFIG>/Urho3D.h DESTINATION ${DEST_INCLUDE_DIR})<|MERGE_RESOLUTION|>--- conflicted
+++ resolved
@@ -50,23 +50,8 @@
 
 define_engine_source_files (Container Core IO Math)
 
-<<<<<<< HEAD
-if (NOT MINI_URHO)
-    define_engine_source_files (Audio Engine Graphics Input Plugins RenderAPI RenderPipeline Resource Scene Script Shader UI Utility)
-    list (REMOVE_ITEM SOURCE_FILES BindAll.cpp)     # Utility file for BindTool.
-else ()
-    # URHO_MINI is a reduced version of library meant for native tools. Scripting is not needed.
-    set (URHO3D_CSHARP OFF)
-=======
-define_engine_source_files (Audio Engine Input Plugins RenderPipeline Resource Scene Script Shader UI Utility)
-define_engine_source_files (NORECURSE . Graphics)
+define_engine_source_files (Audio Engine Graphics Input Plugins RenderAPI RenderPipeline Resource Scene Script Shader UI Utility)
 list (REMOVE_ITEM SOURCE_FILES BindAll.cpp)     # Utility file for BindTool.
-if (URHO3D_OPENGL)
-    define_engine_source_files (Graphics/OpenGL)
-elseif (URHO3D_D3D11)
-    define_engine_source_files (Graphics/Direct3D11)
->>>>>>> 4e4e258a
-endif ()
 
 if (URHO3D_PARTICLE_GRAPH)
     define_engine_source_files (Particles)
@@ -338,29 +323,6 @@
     target_link_libraries(Urho3D PUBLIC Tracy)
 endif ()
 
-<<<<<<< HEAD
-=======
-# Graphics
-if (URHO3D_OPENGL)
-    if (APPLE)
-        # Do nothing
-    elseif (WIN32)
-        target_link_libraries (Urho3D PUBLIC opengl32)
-    elseif (ANDROID OR ARM)
-        if (URHO3D_GLES2)
-            target_link_libraries (Urho3D PUBLIC GLESv1_CM GLESv2)
-        elseif (URHO3D_GLES3)
-            target_link_libraries (Urho3D PUBLIC GLESv3)
-        endif ()
-    else ()
-        target_link_libraries (Urho3D PUBLIC GL)
-    endif ()
-else ()
-    find_package(DirectX REQUIRED D3D11)
-    target_link_libraries (Urho3D PUBLIC ${DIRECT3D_LIBRARIES})
-endif ()
-
->>>>>>> 4e4e258a
 if (WEB)
     target_link_libraries(Urho3D PUBLIC "-s WASM=$<BOOL:EMSCRIPTEN_WASM>")
     if (URHO3D_THREADING)
