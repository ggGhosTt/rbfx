--- conflicted
+++ resolved
@@ -1,59 +1,3 @@
-<<<<<<< HEAD
-//
-// Copyright (c) 2008-2020 the Urho3D project.
-//
-// Permission is hereby granted, free of charge, to any person obtaining a copy
-// of this software and associated documentation files (the "Software"), to deal
-// in the Software without restriction, including without limitation the rights
-// to use, copy, modify, merge, publish, distribute, sublicense, and/or sell
-// copies of the Software, and to permit persons to whom the Software is
-// furnished to do so, subject to the following conditions:
-//
-// The above copyright notice and this permission notice shall be included in
-// all copies or substantial portions of the Software.
-//
-// THE SOFTWARE IS PROVIDED "AS IS", WITHOUT WARRANTY OF ANY KIND, EXPRESS OR
-// IMPLIED, INCLUDING BUT NOT LIMITED TO THE WARRANTIES OF MERCHANTABILITY,
-// FITNESS FOR A PARTICULAR PURPOSE AND NONINFRINGEMENT. IN NO EVENT SHALL THE
-// AUTHORS OR COPYRIGHT HOLDERS BE LIABLE FOR ANY CLAIM, DAMAGES OR OTHER
-// LIABILITY, WHETHER IN AN ACTION OF CONTRACT, TORT OR OTHERWISE, ARISING FROM,
-// OUT OF OR IN CONNECTION WITH THE SOFTWARE OR THE USE OR OTHER DEALINGS IN
-// THE SOFTWARE.
-//
-
-#pragma once
-
-#include "../Scene/Component.h"
-
-namespace Urho3D
-{
-
-/// Component which tags geometry for inclusion in the navigation mesh. Optionally auto-includes geometry from child nodes.
-class URHO3D_API Navigable : public Component
-{
-    URHO3D_OBJECT(Navigable, Component);
-
-public:
-    /// Construct.
-    explicit Navigable(Context* context);
-    /// Destruct.
-    ~Navigable() override;
-    /// Register object factory.
-    static void RegisterObject(Context* context);
-
-    /// Set whether geometry is automatically collected from child nodes. Default true.
-    void SetRecursive(bool enable);
-
-    /// Return whether geometry is automatically collected from child nodes.
-    bool IsRecursive() const { return recursive_; }
-
-private:
-    /// Recursive flag.
-    bool recursive_;
-};
-
-}
-=======
 //
 // Copyright (c) 2008-2020 the Urho3D project.
 //
@@ -109,5 +53,4 @@
     bool recursive_;
 };
 
-}
->>>>>>> c85522b1
+}