--- conflicted
+++ resolved
@@ -1,6 +1,5 @@
-<<<<<<< HEAD
 //
-// Copyright (c) 2008-2019 the Urho3D project.
+// Copyright (c) 2008-2020 the Urho3D project.
 //
 // Permission is hereby granted, free of charge, to any person obtaining a copy
 // of this software and associated documentation files (the "Software"), to deal
@@ -148,157 +147,4 @@
 
     // Move sprites, scale movement with time step
     MoveSprites(timeStep);
-}
-=======
-//
-// Copyright (c) 2008-2020 the Urho3D project.
-//
-// Permission is hereby granted, free of charge, to any person obtaining a copy
-// of this software and associated documentation files (the "Software"), to deal
-// in the Software without restriction, including without limitation the rights
-// to use, copy, modify, merge, publish, distribute, sublicense, and/or sell
-// copies of the Software, and to permit persons to whom the Software is
-// furnished to do so, subject to the following conditions:
-//
-// The above copyright notice and this permission notice shall be included in
-// all copies or substantial portions of the Software.
-//
-// THE SOFTWARE IS PROVIDED "AS IS", WITHOUT WARRANTY OF ANY KIND, EXPRESS OR
-// IMPLIED, INCLUDING BUT NOT LIMITED TO THE WARRANTIES OF MERCHANTABILITY,
-// FITNESS FOR A PARTICULAR PURPOSE AND NONINFRINGEMENT. IN NO EVENT SHALL THE
-// AUTHORS OR COPYRIGHT HOLDERS BE LIABLE FOR ANY CLAIM, DAMAGES OR OTHER
-// LIABILITY, WHETHER IN AN ACTION OF CONTRACT, TORT OR OTHERWISE, ARISING FROM,
-// OUT OF OR IN CONNECTION WITH THE SOFTWARE OR THE USE OR OTHER DEALINGS IN
-// THE SOFTWARE.
-//
-
-#include <Urho3D/Core/CoreEvents.h>
-#include <Urho3D/Engine/Engine.h>
-#include <Urho3D/Graphics/Graphics.h>
-#include <Urho3D/Graphics/Texture2D.h>
-#include <Urho3D/UI/Sprite.h>
-#include <Urho3D/UI/UI.h>
-
-#include "Sprites.h"
-
-#include <Urho3D/DebugNew.h>
-
-// Number of sprites to draw
-static const unsigned NUM_SPRITES = 100;
-
-// Custom variable identifier for storing sprite velocity within the UI element
-static const StringHash VAR_VELOCITY("Velocity");
-
-URHO3D_DEFINE_APPLICATION_MAIN(Sprites)
-
-Sprites::Sprites(Context* context) :
-    Sample(context)
-{
-}
-
-void Sprites::Start()
-{
-    // Execute base class startup
-    Sample::Start();
-
-    // Create the sprites to the user interface
-    CreateSprites();
-
-    // Hook up to the frame update events
-    SubscribeToEvents();
-
-    // Set the mouse mode to use in the sample
-    Sample::InitMouseMode(MM_FREE);
-}
-
-void Sprites::CreateSprites()
-{
-    auto* cache = GetSubsystem<ResourceCache>();
-    auto* graphics = GetSubsystem<Graphics>();
-    auto* ui = GetSubsystem<UI>();
-
-    // Get rendering window size as floats
-    auto width = (float)graphics->GetWidth();
-    auto height = (float)graphics->GetHeight();
-
-    // Get the Urho3D fish texture
-    auto* decalTex = cache->GetResource<Texture2D>("Textures/UrhoDecal.dds");
-
-    for (unsigned i = 0; i < NUM_SPRITES; ++i)
-    {
-        // Create a new sprite, set it to use the texture
-        SharedPtr<Sprite> sprite(new Sprite(context_));
-        sprite->SetTexture(decalTex);
-
-        // The UI root element is as big as the rendering window, set random position within it
-        sprite->SetPosition(Vector2(Random() * width, Random() * height));
-
-        // Set sprite size & hotspot in its center
-        sprite->SetSize(IntVector2(128, 128));
-        sprite->SetHotSpot(IntVector2(64, 64));
-
-        // Set random rotation in degrees and random scale
-        sprite->SetRotation(Random() * 360.0f);
-        sprite->SetScale(Random(1.0f) + 0.5f);
-
-        // Set random color and additive blending mode
-        sprite->SetColor(Color(Random(0.5f) + 0.5f, Random(0.5f) + 0.5f, Random(0.5f) + 0.5f));
-        sprite->SetBlendMode(BLEND_ADD);
-
-        // Add as a child of the root UI element
-        ui->GetRoot()->AddChild(sprite);
-
-        // Store sprite's velocity as a custom variable
-        sprite->SetVar(VAR_VELOCITY, Vector2(Random(200.0f) - 100.0f, Random(200.0f) - 100.0f));
-
-        // Store sprites to our own container for easy movement update iteration
-        sprites_.Push(sprite);
-    }
-}
-
-void Sprites::MoveSprites(float timeStep)
-{
-    auto* graphics = GetSubsystem<Graphics>();
-    auto width = (float)graphics->GetWidth();
-    auto height = (float)graphics->GetHeight();
-
-    // Go through all sprites
-    for (unsigned i = 0; i < sprites_.Size(); ++i)
-    {
-        Sprite* sprite = sprites_[i];
-
-        // Rotate
-        float newRot = sprite->GetRotation() + timeStep * 30.0f;
-        sprite->SetRotation(newRot);
-
-        // Move, wrap around rendering window edges
-        Vector2 newPos = sprite->GetPosition() + sprite->GetVar(VAR_VELOCITY).GetVector2() * timeStep;
-        if (newPos.x_ < 0.0f)
-            newPos.x_ += width;
-        if (newPos.x_ >= width)
-            newPos.x_ -= width;
-        if (newPos.y_ < 0.0f)
-            newPos.y_ += height;
-        if (newPos.y_ >= height)
-            newPos.y_ -= height;
-        sprite->SetPosition(newPos);
-    }
-}
-
-void Sprites::SubscribeToEvents()
-{
-    // Subscribe HandleUpdate() function for processing update events
-    SubscribeToEvent(E_UPDATE, URHO3D_HANDLER(Sprites, HandleUpdate));
-}
-
-void Sprites::HandleUpdate(StringHash eventType, VariantMap& eventData)
-{
-    using namespace Update;
-
-    // Take the frame time step, which is stored as a float
-    float timeStep = eventData[P_TIMESTEP].GetFloat();
-
-    // Move sprites, scale movement with time step
-    MoveSprites(timeStep);
-}
->>>>>>> 6296d22e
+}